<<<<<<< HEAD
﻿using System;
using System.Linq.Expressions;
using Xunit;

namespace Moq.Tests
{
	public class MockFixture
	{
		[Fact]
		public void CreatesMockAndExposesInterface()
		{
			var mock = new Mock<IComparable>();

			IComparable comparable = mock.Object;

			Assert.NotNull(comparable);
		}

		[Fact]
		public void ThrowsIfNullExpectAction()
		{
			var mock = new Mock<IComparable>();

			Assert.Throws<ArgumentNullException>(() => mock.Setup((Expression<Action<IComparable>>)null));
		}

		[Fact]
		public void ThrowsIfNullExpectFunction()
		{
			var mock = new Mock<IComparable>();

			Assert.Throws<ArgumentNullException>(() => mock.Setup((Expression<Func<IComparable, string>>)null));
		}

		[Fact]
		public void ThrowsIfExpectationSetForField()
		{
			var mock = new Mock<FooBase>();

			Assert.Throws<ArgumentException>(() => mock.Setup(x => x.ValueField));
		}

		[Fact]
		public void CallParameterCanBeVariable()
		{
			int value = 5;
			var mock = new Mock<IFoo>();

			mock.Setup(x => x.Echo(value)).Returns(() => value * 2);

			Assert.Equal(value * 2, mock.Object.Echo(value));
		}

		[Fact]
		public void CallParameterCanBeMethodCall()
		{
			int value = 5;
			var mock = new Mock<IFoo>();

			mock.Setup(x => x.Echo(GetValue(value))).Returns(() => value * 2);

			Assert.Equal(value * 2, mock.Object.Echo(value * 2));
		}

		private int GetValue(int value)
		{
			return value * 2;
		}

		[Fact]
		public void ExpectsVoidCall()
		{
			var mock = new Mock<IFoo>();

			mock.Setup(x => x.Submit());

			mock.Object.Submit();
		}

		[Fact]
		public void ThrowsIfExpectationThrows()
		{
			var mock = new Mock<IFoo>();

			mock.Setup(x => x.Submit()).Throws(new FormatException());

			Assert.Throws<FormatException>(() => mock.Object.Submit());
		}

		[Fact]
		public void ThrowsIfExpectationThrowsWithGenericsExceptionType()
		{
			var mock = new Mock<IFoo>();

			mock.Setup(x => x.Submit()).Throws<FormatException>();

			Assert.Throws<FormatException>(() => mock.Object.Submit());
		}

		[Fact]
		public void ReturnsServiceFromServiceProvider()
		{
			var provider = new Mock<IServiceProvider>();

			provider.Setup(x => x.GetService(typeof(IFooService))).Returns(new FooService());

			Assert.True(provider.Object.GetService(typeof(IFooService)) is FooService);
		}

		[Fact]
		public void InvokesLastExpectationThatMatches()
		{
			var mock = new Mock<IFoo>();
			mock.Setup(x => x.Execute(It.IsAny<string>())).Throws(new ArgumentException());
			mock.Setup(x => x.Execute("ping")).Returns("I'm alive!");

			Assert.Equal("I'm alive!", mock.Object.Execute("ping"));

			Assert.Throws<ArgumentException>(() => mock.Object.Execute("asdf"));
		}

		[Fact]
		public void MockObjectIsAssignableToMockedInterface()
		{
			var mock = new Mock<IFoo>();
			Assert.True(typeof(IFoo).IsAssignableFrom(mock.Object.GetType()));
		}

		[Fact]
		public void MockObjectsEqualityIsReferenceEquals()
		{
			var mock1 = new Mock<IFoo>();
			var mock2 = new Mock<IFoo>();

			Assert.True(mock1.Object.Equals(mock1.Object));
			Assert.False(mock1.Object.Equals(mock2.Object));
		}

		[Fact]
		public void HashCodeIsDifferentForEachMock()
		{
			var mock1 = new Mock<IFoo>();
			var mock2 = new Mock<IFoo>();

			Assert.Equal(mock1.Object.GetHashCode(), mock1.Object.GetHashCode());
			Assert.Equal(mock2.Object.GetHashCode(), mock2.Object.GetHashCode());
			Assert.NotEqual(mock1.Object.GetHashCode(), mock2.Object.GetHashCode());
		}

		[Fact]
		public void ToStringIsNullOrEmpty()
		{
			var mock = new Mock<IFoo>();
			Assert.False(String.IsNullOrEmpty(mock.Object.ToString()));
		}

		[Fact(Skip = "Castle.DynamicProxy2 doesn't seem to call interceptors for ToString, GetHashCode & Equals")]
		public void OverridesObjectMethods()
		{
			var mock = new Mock<IFoo>();
			mock.Setup(x => x.GetHashCode()).Returns(1);
			mock.Setup(x => x.ToString()).Returns("foo");
			mock.Setup(x => x.Equals(It.IsAny<object>())).Returns(true);

			Assert.Equal("foo", mock.Object.ToString());
			Assert.Equal(1, mock.Object.GetHashCode());
			Assert.True(mock.Object.Equals(new object()));
		}

		[Fact]
		public void OverridesBehaviorFromAbstractClass()
		{
			var mock = new Mock<FooBase>();
			mock.CallBase = true;

			mock.Setup(x => x.Check("foo")).Returns(false);

			Assert.False(mock.Object.Check("foo"));
			Assert.True(mock.Object.Check("bar"));
		}

		[Fact]
		public void CallsUnderlyingClassEquals()
		{
			var mock = new Mock<FooOverrideEquals>();
			var mock2 = new Mock<FooOverrideEquals>();

			mock.CallBase = true;

			mock.Object.Name = "Foo";
			mock2.Object.Name = "Foo";

			Assert.True(mock.Object.Equals(mock2.Object));
		}

		[Fact]
		public void ThrowsIfSealedClass()
		{
			Assert.Throws<NotSupportedException>(() => new Mock<FooSealed>());
		}

		[Fact]
		public void ThrowsIfExpectOnNonVirtual()
		{
			var mock = new Mock<FooBase>();

			Assert.Throws<NotSupportedException>(() => mock.Setup(x => x.True()).Returns(false));
		}

		[Fact]
		public void OverridesPreviousExpectation()
		{
			var mock = new Mock<IFoo>();

			mock.Setup(x => x.Echo(1)).Returns(5);

			Assert.Equal(5, mock.Object.Echo(1));

			mock.Setup(x => x.Echo(1)).Returns(10);

			Assert.Equal(10, mock.Object.Echo(1));
		}

		[Fact]
		public void ConstructsObjectsWithCtorArguments()
		{
			var mock = new Mock<FooWithConstructors>(MockBehavior.Default, "Hello", 26);

			Assert.Equal("Hello", mock.Object.StringValue);
			Assert.Equal(26, mock.Object.IntValue);

			// Should also construct without args.
			mock = new Mock<FooWithConstructors>(MockBehavior.Default);

			Assert.Equal(null, mock.Object.StringValue);
			Assert.Equal(0, mock.Object.IntValue);
		}

		[Fact]
		public void ConstructsClassWithNoDefaultConstructor()
		{
			var mock = new Mock<ClassWithNoDefaultConstructor>(MockBehavior.Default, "Hello", 26);

			Assert.Equal("Hello", mock.Object.StringValue);
			Assert.Equal(26, mock.Object.IntValue);
		}

		[Fact]
		public void ConstructsClassWithNoDefaultConstructorAndNullValue()
		{
			var mock = new Mock<ClassWithNoDefaultConstructor>(MockBehavior.Default, null, 26);

			Assert.Equal(null, mock.Object.StringValue);
			Assert.Equal(26, mock.Object.IntValue);
		}

		[Fact]
		public void ThrowsIfNoMatchingConstructorFound()
		{
            try
            {
                Console.WriteLine(new Mock<ClassWithNoDefaultConstructor>(25, true).Object);
                Assert.True(false, "Should have thrown an exception since constructor does not exist.");
            }
            catch (Exception)
            {
            }
		}

		[Fact]
		public void ThrowsIfArgumentsPassedForInterface()
		{
			Assert.Throws<ArgumentException>(() => new Mock<IFoo>(25, true));
		}

		[Fact]
		public void ThrowsOnStrictWithExpectButNoReturns()
		{
			var mock = new Mock<IFoo>(MockBehavior.Strict);

			mock.Setup(x => x.Execute("ping"));

			try
			{
				mock.Object.Execute("ping");
				Assert.True(false, "SHould throw");
			}
			catch (MockException mex)
			{
				Assert.Equal(MockException.ExceptionReason.ReturnValueRequired, mex.Reason);
			}
		}

		[Fact]
		public void AllowsSetupNewHiddenProperties()
		{
			var value = new Mock<INewBar>().Object;

			var target = new Mock<INewFoo>();
			target.As<IFoo>().SetupGet(x => x.Bar).Returns(value);
			target.Setup(x => x.Bar).Returns(value);

			Assert.Equal(target.Object.Bar, target.As<IFoo>().Object.Bar);
		}

		[Fact]
		public void AllowsSetupNewHiddenBaseProperty()
		{
			var value = new Mock<INewBar>().Object;

			var target = new Mock<INewFoo>();
			target.As<IFoo>().SetupGet(x => x.Bar).Returns(value);

			Assert.Equal(value, target.As<IFoo>().Object.Bar);
			Assert.Null(target.Object.Bar);
		}

		[Fact]
		public void AllowsSetupNewHiddenInheritedProperty()
		{
			var value = new Mock<INewBar>().Object;

			var target = new Mock<INewFoo>();
			target.As<IFoo>();
			target.SetupGet(x => x.Bar).Returns(value);

			Assert.Equal(value, target.Object.Bar);
			Assert.Null(target.As<IFoo>().Object.Bar);
		}

		[Fact]
		public void ExpectsPropertySetter()
		{
			var mock = new Mock<IFoo>();

			int? value = 0;

			mock.SetupSet(foo => foo.Value = It.IsAny<int?>())
				.Callback<int?>(i => value = i);

			mock.Object.Value = 5;

			Assert.Equal(5, value);
		}

		[Fact]
		public void ExpectsPropertySetterLambda()
		{
			var mock = new Mock<IFoo>();

			mock.SetupSet(foo => foo.Count = 5);

			Assert.Throws<MockVerificationException>(() => mock.VerifyAll());

			mock.Object.Count = 6;

			Assert.Throws<MockVerificationException>(() => mock.VerifyAll());

			mock.Object.Count = 5;

			mock.VerifyAll();
		}

		[Fact]
		public void CallbackReceivesValueWithPropertySetterLambda()
		{
			var mock = new Mock<IFoo>();
			int value = 0;
			int value2 = 0;

			mock.SetupSet(foo => foo.Count = 6).Callback<int>(v => value = v);
			mock.SetupSet<int>(foo => foo.Count = 3).Callback(v => value2 = v);

			mock.Object.Count = 6;

			Assert.Equal(6, value);
			Assert.Equal(0, value2);

			mock.Object.Count = 3;

			Assert.Equal(3, value2);
		}

		[Fact]
		public void SetterLambdaUsesItIsAnyMatcher()
		{
			var mock = new Mock<IFoo>();

			mock.SetupSet(foo => foo.Count = It.IsAny<int>());

			Assert.Throws<MockVerificationException>(() => mock.VerifyAll());

			mock.Object.Count = 6;

			mock.VerifyAll();
		}

		[Fact]
		public void SetterLambdaUsesItIsInRangeMatcher()
		{
			var mock = new Mock<IFoo>();

			mock.SetupSet(foo => foo.Count = It.IsInRange(1, 5, Range.Inclusive));

			Assert.Throws<MockVerificationException>(() => mock.VerifyAll());

			mock.Object.Count = 6;

			Assert.Throws<MockVerificationException>(() => mock.VerifyAll());

			mock.Object.Count = 5;

			mock.VerifyAll();
		}

		[Fact]
		public void SetterLambdaUsesItIsPredicateMatcher()
		{
			var mock = new Mock<IFoo>();

			mock.SetupSet(foo => foo.Count = It.Is<int>(v => v % 2 == 0));

			Assert.Throws<MockVerificationException>(() => mock.VerifyAll());

			mock.Object.Count = 7;

			Assert.Throws<MockVerificationException>(() => mock.VerifyAll());

			mock.Object.Count = 4;

			mock.VerifyAll();
		}

		[Fact]
		public void SetterLambdaCannotHaveMultipleSetups()
		{
			var mock = new Mock<IFoo>();

			mock.SetupSet(foo => foo.Count = It.IsAny<int>())
				.Throws<ArgumentOutOfRangeException>();
			Assert.Throws<ArgumentOutOfRangeException>(() => mock.Object.Count = 5);

			mock.SetupSet(foo => foo.Count = It.IsInRange(1, 5, Range.Inclusive))
				.Throws<ArgumentException>();
			Assert.Throws<ArgumentException>(() => mock.Object.Count = 5);
		}

		[Fact]
		public void SetterLambdaDoesNotCountAsInvocation()
		{
			var mock = new Mock<IFoo>();

			mock.SetupSet(foo => foo.Count = 5);

			Assert.Throws<MockVerificationException>(() => mock.VerifyAll());

			mock.Object.Count = 5;
			mock.VerifyAll();
		}

		[Fact]
		public void SetterLambdaWithStrictMockWorks()
		{
			var mock = new Mock<IFoo>(MockBehavior.Strict);

			mock.SetupSet(foo => foo.Count = 5);
		}

		[Fact]
		public void ShouldAllowMultipleCustomMatcherWithArguments()
		{
			var mock = new Mock<IFoo>();

			mock.Setup(m => m.Echo(IsMultipleOf(2))).Returns(2);
			mock.Setup(m => m.Echo(IsMultipleOf(3))).Returns(3);

			Assert.Equal(2, mock.Object.Echo(4));
			Assert.Equal(2, mock.Object.Echo(8));
			Assert.Equal(3, mock.Object.Echo(9));
			Assert.Equal(3, mock.Object.Echo(3));
		}

		private int IsMultipleOf(int value)
		{
			return Match.Create<int>(i => i % value == 0);
		}

#pragma warning disable 618
		[Matcher]
		private static int OddInt()
		{
			return 0;
		}
#pragma warning restore 618

		private static bool OddInt(int value)
		{
			return value % 2 == 0;
		}

#pragma warning disable 618
		[Matcher]
		private int BigInt()
		{
			return 0;
		}
#pragma warning restore 618

		private bool BigInt(int value)
		{
			return value > 2;
		}

		[Fact]
		public void ExpectsPropertySetterLambdaCoercesNullable()
		{
			var mock = new Mock<IFoo>();

			mock.SetupSet(foo => foo.Value = 5);

			Assert.Throws<MockVerificationException>(() => mock.VerifyAll());

			mock.Object.Value = 6;

			Assert.Throws<MockVerificationException>(() => mock.VerifyAll());

			mock.Object.Value = 5;

			mock.VerifyAll();
		}

		[Fact]
		public void ExpectsPropertySetterLambdaValueReference()
		{
			var mock = new Mock<IFoo>();
			var obj = new object();

			mock.SetupSet(foo => foo.Object = obj);

			Assert.Throws<MockVerificationException>(() => mock.VerifyAll());

			mock.Object.Object = new object();

			Assert.Throws<MockVerificationException>(() => mock.VerifyAll());

			mock.Object.Object = obj;

			mock.VerifyAll();
		}

		[Fact]
		public void ExpectsPropertySetterLambdaRecursive()
		{
			var mock = new Mock<IFoo>();

			mock.SetupSet<string>(foo => foo.Bar.Value = "bar");

			Assert.Throws<MockVerificationException>(() => mock.VerifyAll());

			mock.Object.Bar.Value = "bar";

			mock.VerifyAll();
		}

		[Fact]
		public void ExpectsPropertySetterWithNullValue()
		{
			var mock = new Mock<IFoo>(MockBehavior.Strict);
			mock.SetupSet(m => m.Value = null);

			Assert.Throws<MockException>(() => { mock.Object.Value = 5; });
			Assert.Throws<MockVerificationException>(() => mock.VerifyAll());

			mock.Object.Value = null;

			mock.VerifyAll();
			mock.VerifySet(m => m.Value = It.IsAny<int?>());
		}

		[Fact]
		public void ThrowsIfPropertySetterWithWrongValue()
		{
			var mock = new Mock<IFoo>(MockBehavior.Strict);
			mock.SetupSet(m => m.Value = 5);

			Assert.Throws<MockException>(() => { mock.Object.Value = 6; });
		}

		[Fact]
		public void ExpectsPropertyGetter()
		{
			var mock = new Mock<IFoo>();

			bool called = false;

			mock.SetupGet(x => x.Value)
				.Callback(() => called = true)
				.Returns(25);

			Assert.Equal(25, mock.Object.Value);
			Assert.True(called);
		}

		[Fact]
		public void ThrowsIfExpectPropertySetterOnMethod()
		{
			var mock = new Mock<IFoo>();

			Assert.Throws<ArgumentException>(() => mock.SetupSet(foo => foo.Echo(5)));
		}

		[Fact]
		public void ThrowsIfExpectPropertyGetterOnMethod()
		{
			var mock = new Mock<IFoo>();

			Assert.Throws<ArgumentException>(() => mock.SetupGet(foo => foo.Echo(5)));
		}

		[Fact]
		public void DoesNotCallBaseClassVirtualImplementationByDefault()
		{
			var mock = new Mock<FooBase>();

			Assert.False(mock.Object.BaseCalled);
			mock.Object.BaseCall();

			Assert.False(mock.Object.BaseCalled);
		}

		[Fact]
		public void DoesNotCallBaseClassVirtualImplementationIfSpecified()
		{
			var mock = new Mock<FooBase>();

			mock.CallBase = false;

			Assert.False(mock.Object.BaseCalled);
			mock.Object.BaseCall();

			Assert.Equal(default(bool), mock.Object.BaseCall("foo"));
			Assert.False(mock.Object.BaseCalled);
		}

		[Fact]
		public void ExpectsGetIndexedProperty()
		{
			var mock = new Mock<IFoo>();

			mock.SetupGet(foo => foo[0])
				.Returns(1);
			mock.SetupGet(foo => foo[1])
				.Returns(2);

			Assert.Equal(1, mock.Object[0]);
			Assert.Equal(2, mock.Object[1]);
		}

		[Fact]
		public void ExpectAndExpectGetAreSynonyms()
		{
			var mock = new Mock<IFoo>();

			mock.SetupGet(foo => foo.Value)
				.Returns(1);
			mock.Setup(foo => foo.Value)
				.Returns(2);

			Assert.Equal(2, mock.Object.Value);
		}

		[Fact]
		public void ThrowsIfExpecationSetForNotOverridableMember()
		{
			var target = new Mock<Doer>();

			Assert.Throws<NotSupportedException>(() => target.Setup(t => t.Do()));
		}

		[Fact]
		public void ExpectWithParamArrayEmptyMatchArguments()
		{
			string expected = "bar";
			string argument = "foo";

			var target = new Mock<IParams>();
			target.Setup(x => x.ExecuteByName(argument)).Returns(expected);

			string actual = target.Object.ExecuteByName(argument);
			Assert.Equal(expected, actual);
		}

		[Fact]
		public void ExpectWithParamArrayNotMatchDifferentLengthInArguments()
		{
			string notExpected = "bar";
			string argument = "foo";

			var target = new Mock<IParams>();
			target.Setup(x => x.ExecuteParams(argument, It.IsAny<string>())).Returns(notExpected);

			string actual = target.Object.ExecuteParams(argument);
			Assert.NotEqual(notExpected, actual);
		}

		[Fact]
		public void ExpectWithParamArrayMatchArguments()
		{
			string expected = "bar";
			string argument = "foo";

			var target = new Mock<IParams>();
			target.Setup(x => x.ExecuteParams(argument, It.IsAny<string>())).Returns(expected);

			string ret = target.Object.ExecuteParams(argument, "baz");
			Assert.Equal(expected, ret);
		}

		[Fact]
		public void ExpectWithArrayNotMatchTwoDifferentArrayInstances()
		{
			string expected = "bar";
			string argument = "foo";

			var target = new Mock<IParams>();
			target.Setup(x => x.ExecuteArray(new string[] { argument, It.IsAny<string>() })).Returns(expected);

			string ret = target.Object.ExecuteArray(new string[] { argument, "baz" });
			Assert.Equal(null, ret);
		}

		[Fact]
		public void ExpectGetAndExpectSetMatchArguments()
		{
			var target = new Mock<IFoo>();
			target.SetupGet(d => d.Value).Returns(1);
			target.SetupSet(d => d.Value = 2);

			target.Object.Value = target.Object.Value + 1;

			target.VerifyAll();
		}

		[Fact]
		public void ArgumentNullMatchProperCtor()
		{
			var target = new Mock<Foo>(null);
			Assert.Null(target.Object.Bar);
		}

		[Fact]
		public void DistinguishesSameMethodsWithDifferentGenericArguments()
		{
			var mock = new Mock<FooBase>();

			mock.Setup(foo => foo.Generic<int>()).Returns(2);
			mock.Setup(foo => foo.Generic<string>()).Returns(3);

			Assert.Equal(2, mock.Object.Generic<int>());
			Assert.Equal(3, mock.Object.Generic<string>());
		}

		[Fact]
		public void CanCreateMockOfInternalInterface()
		{
			Assert.NotNull(new Mock<ClassLibrary1.IFooInternal>().Object);
		}

		public class Foo
		{
			public Foo() : this(new Bar()) { }

			public Foo(IBar bar)
			{
				this.Bar = bar;
			}

			public IBar Bar { get; private set; }
		}

		public class Bar : IBar
		{
			public string Value { get; set; }
		}

		public interface IBar
		{
			string Value { get; set; }
		}

		interface IDo { void Do(); }

		public class Doer : IDo
		{
			public void Do()
			{
			}
		}

		public sealed class FooSealed { }
		class FooService : IFooService { }
		interface IFooService { }

		public class FooWithPrivateSetter
		{
			public virtual string Foo { get; private set; }
		}

		public class ClassWithNoDefaultConstructor
		{
			public ClassWithNoDefaultConstructor(string stringValue, int intValue)
			{
				this.StringValue = stringValue;
				this.IntValue = intValue;
			}

			public string StringValue { get; set; }
			public int IntValue { get; set; }
		}

		public abstract class FooWithConstructors
		{
			public FooWithConstructors(string stringValue, int intValue)
			{
				this.StringValue = stringValue;
				this.IntValue = intValue;
			}

			public FooWithConstructors()
			{
			}

			public override string ToString()
			{
				return base.ToString();
			}

			public string StringValue { get; set; }
			public int IntValue { get; set; }
		}

		public class FooOverrideEquals
		{
			public string Name { get; set; }

			public override bool Equals(object obj)
			{
				return (obj is FooOverrideEquals) &&
					((FooOverrideEquals)obj).Name == this.Name;
			}

			public override int GetHashCode()
			{
				return Name.GetHashCode();
			}
		}

		public interface IFoo
		{
			object Object { get; set; }
			IBar Bar { get; set; }
			int Count { set; }
			int? Value { get; set; }
			int Echo(int value);
			void Submit();
			string Execute(string command);
			int this[int index] { get; set; }
		}

		public interface IParams
		{
			string ExecuteByName(string name, params object[] args);
			string ExecuteParams(params string[] args);
			string ExecuteArray(string[] args);
		}

		public abstract class FooBase
		{
			public int ValueField;
			public abstract void Do(int value);

			public virtual bool Check(string value)
			{
				return true;
			}

			public bool GetIsProtected()
			{
				return IsProtected();
			}

			protected virtual bool IsProtected()
			{
				return true;
			}

			public bool True()
			{
				return true;
			}

			public bool BaseCalled = false;

			public virtual void BaseCall()
			{
				BaseCalled = true;
			}

			public virtual int Generic<T>()
			{
				return 0;
			}

			public bool BaseReturnCalled = false;

			public virtual bool BaseCall(string value)
			{
				BaseReturnCalled = true;
				return default(bool);
			}
		}

		public interface INewFoo : IFoo
		{
			new INewBar Bar { get; set; }
		}

		public interface INewBar : IBar
		{
		}
	}
=======
﻿using System;
using System.Linq.Expressions;
using Xunit;

namespace Moq.Tests
{
	public class MockFixture
	{
		[Fact]
		public void CreatesMockAndExposesInterface()
		{
			var mock = new Mock<IComparable>();

			IComparable comparable = mock.Object;

			Assert.NotNull(comparable);
		}

		[Fact]
		public void ThrowsIfNullExpectAction()
		{
			var mock = new Mock<IComparable>();

			Assert.Throws<ArgumentNullException>(() => mock.Setup((Expression<Action<IComparable>>)null));
		}

		[Fact]
		public void ThrowsIfNullExpectFunction()
		{
			var mock = new Mock<IComparable>();

			Assert.Throws<ArgumentNullException>(() => mock.Setup((Expression<Func<IComparable, string>>)null));
		}

		[Fact]
		public void ThrowsIfExpectationSetForField()
		{
			var mock = new Mock<FooBase>();

			Assert.Throws<ArgumentException>(() => mock.Setup(x => x.ValueField));
		}

		[Fact]
		public void CallParameterCanBeVariable()
		{
			int value = 5;
			var mock = new Mock<IFoo>();

			mock.Setup(x => x.Echo(value)).Returns(() => value * 2);

			Assert.Equal(value * 2, mock.Object.Echo(value));
		}

		[Fact]
		public void CallParameterCanBeMethodCall()
		{
			int value = 5;
			var mock = new Mock<IFoo>();

			mock.Setup(x => x.Echo(GetValue(value))).Returns(() => value * 2);

			Assert.Equal(value * 2, mock.Object.Echo(value * 2));
		}

		private int GetValue(int value)
		{
			return value * 2;
		}

		[Fact]
		public void ExpectsVoidCall()
		{
			var mock = new Mock<IFoo>();

			mock.Setup(x => x.Submit());

			mock.Object.Submit();
		}

		[Fact]
		public void ThrowsIfExpectationThrows()
		{
			var mock = new Mock<IFoo>();

			mock.Setup(x => x.Submit()).Throws(new FormatException());

			Assert.Throws<FormatException>(() => mock.Object.Submit());
		}

		[Fact]
		public void ThrowsIfExpectationThrowsWithGenericsExceptionType()
		{
			var mock = new Mock<IFoo>();

			mock.Setup(x => x.Submit()).Throws<FormatException>();

			Assert.Throws<FormatException>(() => mock.Object.Submit());
		}

		[Fact]
		public void ReturnsServiceFromServiceProvider()
		{
			var provider = new Mock<IServiceProvider>();

			provider.Setup(x => x.GetService(typeof(IFooService))).Returns(new FooService());

			Assert.True(provider.Object.GetService(typeof(IFooService)) is FooService);
		}

		[Fact]
		public void InvokesLastExpectationThatMatches()
		{
			var mock = new Mock<IFoo>();
			mock.Setup(x => x.Execute(It.IsAny<string>())).Throws(new ArgumentException());
			mock.Setup(x => x.Execute("ping")).Returns("I'm alive!");

			Assert.Equal("I'm alive!", mock.Object.Execute("ping"));

			Assert.Throws<ArgumentException>(() => mock.Object.Execute("asdf"));
		}

		[Fact]
		public void MockObjectIsAssignableToMockedInterface()
		{
			var mock = new Mock<IFoo>();
			Assert.True(typeof(IFoo).IsAssignableFrom(mock.Object.GetType()));
		}

		[Fact]
		public void MockObjectsEqualityIsReferenceEquals()
		{
			var mock1 = new Mock<IFoo>();
			var mock2 = new Mock<IFoo>();

			Assert.True(mock1.Object.Equals(mock1.Object));
			Assert.False(mock1.Object.Equals(mock2.Object));
		}

		[Fact]
		public void HashCodeIsDifferentForEachMock()
		{
			var mock1 = new Mock<IFoo>();
			var mock2 = new Mock<IFoo>();

			Assert.Equal(mock1.Object.GetHashCode(), mock1.Object.GetHashCode());
			Assert.Equal(mock2.Object.GetHashCode(), mock2.Object.GetHashCode());
			Assert.NotEqual(mock1.Object.GetHashCode(), mock2.Object.GetHashCode());
		}

		[Fact]
		public void ToStringIsNullOrEmpty()
		{
			var mock = new Mock<IFoo>();
			Assert.False(String.IsNullOrEmpty(mock.Object.ToString()));
		}

		[Fact(Skip = "Castle.DynamicProxy2 doesn't seem to call interceptors for ToString, GetHashCode & Equals")]
		public void OverridesObjectMethods()
		{
			var mock = new Mock<IFoo>();
			mock.Setup(x => x.GetHashCode()).Returns(1);
			mock.Setup(x => x.ToString()).Returns("foo");
			mock.Setup(x => x.Equals(It.IsAny<object>())).Returns(true);

			Assert.Equal("foo", mock.Object.ToString());
			Assert.Equal(1, mock.Object.GetHashCode());
			Assert.True(mock.Object.Equals(new object()));
		}

		[Fact]
		public void OverridesBehaviorFromAbstractClass()
		{
			var mock = new Mock<FooBase>();
			mock.CallBase = true;

			mock.Setup(x => x.Check("foo")).Returns(false);

			Assert.False(mock.Object.Check("foo"));
			Assert.True(mock.Object.Check("bar"));
		}

		[Fact]
		public void CallsUnderlyingClassEquals()
		{
			var mock = new Mock<FooOverrideEquals>();
			var mock2 = new Mock<FooOverrideEquals>();

			mock.CallBase = true;

			mock.Object.Name = "Foo";
			mock2.Object.Name = "Foo";

			Assert.True(mock.Object.Equals(mock2.Object));
		}

		[Fact]
		public void ThrowsIfSealedClass()
		{
			Assert.Throws<NotSupportedException>(() => new Mock<FooSealed>());
		}

		[Fact]
		public void ThrowsIfExpectOnNonVirtual()
		{
			var mock = new Mock<FooBase>();

			Assert.Throws<NotSupportedException>(() => mock.Setup(x => x.True()).Returns(false));
		}

		[Fact]
		public void OverridesPreviousExpectation()
		{
			var mock = new Mock<IFoo>();

			mock.Setup(x => x.Echo(1)).Returns(5);

			Assert.Equal(5, mock.Object.Echo(1));

			mock.Setup(x => x.Echo(1)).Returns(10);

			Assert.Equal(10, mock.Object.Echo(1));
		}

		[Fact]
		public void ConstructsObjectsWithCtorArguments()
		{
			var mock = new Mock<FooWithConstructors>(MockBehavior.Default, "Hello", 26);

			Assert.Equal("Hello", mock.Object.StringValue);
			Assert.Equal(26, mock.Object.IntValue);

			// Should also construct without args.
			mock = new Mock<FooWithConstructors>(MockBehavior.Default);

			Assert.Equal(null, mock.Object.StringValue);
			Assert.Equal(0, mock.Object.IntValue);
		}

		[Fact]
		public void ConstructsClassWithNoDefaultConstructor()
		{
			var mock = new Mock<ClassWithNoDefaultConstructor>(MockBehavior.Default, "Hello", 26);

			Assert.Equal("Hello", mock.Object.StringValue);
			Assert.Equal(26, mock.Object.IntValue);
		}

		[Fact]
		public void ConstructsClassWithNoDefaultConstructorAndNullValue()
		{
			var mock = new Mock<ClassWithNoDefaultConstructor>(MockBehavior.Default, null, 26);

			Assert.Equal(null, mock.Object.StringValue);
			Assert.Equal(26, mock.Object.IntValue);
		}

		[Fact]
		public void ThrowsIfNoMatchingConstructorFound()
		{
			Assert.Throws<ArgumentException>(() =>
			{
				Console.WriteLine(new Mock<ClassWithNoDefaultConstructor>(25, true).Object);
			});
		}

		[Fact]
		public void ThrowsIfArgumentsPassedForInterface()
		{
			Assert.Throws<ArgumentException>(() => new Mock<IFoo>(25, true));
		}

		[Fact]
		public void ThrowsOnStrictWithExpectButNoReturns()
		{
			var mock = new Mock<IFoo>(MockBehavior.Strict);

			mock.Setup(x => x.Execute("ping"));

			try
			{
				mock.Object.Execute("ping");
				Assert.True(false, "SHould throw");
			}
			catch (MockException mex)
			{
				Assert.Equal(MockException.ExceptionReason.ReturnValueRequired, mex.Reason);
			}
		}

		[Fact]
		public void AllowsSetupNewHiddenProperties()
		{
			var value = new Mock<INewBar>().Object;

			var target = new Mock<INewFoo>();
			target.As<IFoo>().SetupGet(x => x.Bar).Returns(value);
			target.Setup(x => x.Bar).Returns(value);

			Assert.Equal(target.Object.Bar, target.As<IFoo>().Object.Bar);
		}

		[Fact]
		public void AllowsSetupNewHiddenBaseProperty()
		{
			var value = new Mock<INewBar>().Object;

			var target = new Mock<INewFoo>();
			target.As<IFoo>().SetupGet(x => x.Bar).Returns(value);

			Assert.Equal(value, target.As<IFoo>().Object.Bar);
			Assert.Null(target.Object.Bar);
		}

		[Fact]
		public void AllowsSetupNewHiddenInheritedProperty()
		{
			var value = new Mock<INewBar>().Object;

			var target = new Mock<INewFoo>();
			target.As<IFoo>();
			target.SetupGet(x => x.Bar).Returns(value);

			Assert.Equal(value, target.Object.Bar);
			Assert.Null(target.As<IFoo>().Object.Bar);
		}

		[Fact]
		public void ExpectsPropertySetter()
		{
			var mock = new Mock<IFoo>();

			int? value = 0;

			mock.SetupSet(foo => foo.Value = It.IsAny<int?>())
				.Callback<int?>(i => value = i);

			mock.Object.Value = 5;

			Assert.Equal(5, value);
		}

		[Fact]
		public void ExpectsPropertySetterLambda()
		{
			var mock = new Mock<IFoo>();

			mock.SetupSet(foo => foo.Count = 5);

			Assert.Throws<MockVerificationException>(() => mock.VerifyAll());

			mock.Object.Count = 6;

			Assert.Throws<MockVerificationException>(() => mock.VerifyAll());

			mock.Object.Count = 5;

			mock.VerifyAll();
		}

		[Fact]
		public void CallbackReceivesValueWithPropertySetterLambda()
		{
			var mock = new Mock<IFoo>();
			int value = 0;
			int value2 = 0;

			mock.SetupSet(foo => foo.Count = 6).Callback<int>(v => value = v);
			mock.SetupSet<int>(foo => foo.Count = 3).Callback(v => value2 = v);

			mock.Object.Count = 6;

			Assert.Equal(6, value);
			Assert.Equal(0, value2);

			mock.Object.Count = 3;

			Assert.Equal(3, value2);
		}

		[Fact]
		public void SetterLambdaUsesItIsAnyMatcher()
		{
			var mock = new Mock<IFoo>();

			mock.SetupSet(foo => foo.Count = It.IsAny<int>());

			Assert.Throws<MockVerificationException>(() => mock.VerifyAll());

			mock.Object.Count = 6;

			mock.VerifyAll();
		}

		[Fact]
		public void SetterLambdaUsesItIsInRangeMatcher()
		{
			var mock = new Mock<IFoo>();

			mock.SetupSet(foo => foo.Count = It.IsInRange(1, 5, Range.Inclusive));

			Assert.Throws<MockVerificationException>(() => mock.VerifyAll());

			mock.Object.Count = 6;

			Assert.Throws<MockVerificationException>(() => mock.VerifyAll());

			mock.Object.Count = 5;

			mock.VerifyAll();
		}

		[Fact]
		public void SetterLambdaUsesItIsPredicateMatcher()
		{
			var mock = new Mock<IFoo>();

			mock.SetupSet(foo => foo.Count = It.Is<int>(v => v % 2 == 0));

			Assert.Throws<MockVerificationException>(() => mock.VerifyAll());

			mock.Object.Count = 7;

			Assert.Throws<MockVerificationException>(() => mock.VerifyAll());

			mock.Object.Count = 4;

			mock.VerifyAll();
		}

		[Fact]
		public void SetterLambdaCannotHaveMultipleSetups()
		{
			var mock = new Mock<IFoo>();

			mock.SetupSet(foo => foo.Count = It.IsAny<int>())
				.Throws<ArgumentOutOfRangeException>();
			Assert.Throws<ArgumentOutOfRangeException>(() => mock.Object.Count = 5);

			mock.SetupSet(foo => foo.Count = It.IsInRange(1, 5, Range.Inclusive))
				.Throws<ArgumentException>();
			Assert.Throws<ArgumentException>(() => mock.Object.Count = 5);
		}

		[Fact]
		public void SetterLambdaDoesNotCountAsInvocation()
		{
			var mock = new Mock<IFoo>();

			mock.SetupSet(foo => foo.Count = 5);

			Assert.Throws<MockVerificationException>(() => mock.VerifyAll());

			mock.Object.Count = 5;
			mock.VerifyAll();
		}

		[Fact]
		public void SetterLambdaWithStrictMockWorks()
		{
			var mock = new Mock<IFoo>(MockBehavior.Strict);

			mock.SetupSet(foo => foo.Count = 5);
		}

		[Fact]
		public void ShouldAllowMultipleCustomMatcherWithArguments()
		{
			var mock = new Mock<IFoo>();

			mock.Setup(m => m.Echo(IsMultipleOf(2))).Returns(2);
			mock.Setup(m => m.Echo(IsMultipleOf(3))).Returns(3);

			Assert.Equal(2, mock.Object.Echo(4));
			Assert.Equal(2, mock.Object.Echo(8));
			Assert.Equal(3, mock.Object.Echo(9));
			Assert.Equal(3, mock.Object.Echo(3));
		}

		private int IsMultipleOf(int value)
		{
			return Match.Create<int>(i => i % value == 0);
		}

#pragma warning disable 618
		[Matcher]
		private static int OddInt()
		{
			return 0;
		}
#pragma warning restore 618

		private static bool OddInt(int value)
		{
			return value % 2 == 0;
		}

#pragma warning disable 618
		[Matcher]
		private int BigInt()
		{
			return 0;
		}
#pragma warning restore 618

		private bool BigInt(int value)
		{
			return value > 2;
		}

		[Fact]
		public void ExpectsPropertySetterLambdaCoercesNullable()
		{
			var mock = new Mock<IFoo>();

			mock.SetupSet(foo => foo.Value = 5);

			Assert.Throws<MockVerificationException>(() => mock.VerifyAll());

			mock.Object.Value = 6;

			Assert.Throws<MockVerificationException>(() => mock.VerifyAll());

			mock.Object.Value = 5;

			mock.VerifyAll();
		}

		[Fact]
		public void ExpectsPropertySetterLambdaValueReference()
		{
			var mock = new Mock<IFoo>();
			var obj = new object();

			mock.SetupSet(foo => foo.Object = obj);

			Assert.Throws<MockVerificationException>(() => mock.VerifyAll());

			mock.Object.Object = new object();

			Assert.Throws<MockVerificationException>(() => mock.VerifyAll());

			mock.Object.Object = obj;

			mock.VerifyAll();
		}

		[Fact]
		public void ExpectsPropertySetterLambdaRecursive()
		{
			var mock = new Mock<IFoo>();

			mock.SetupSet<string>(foo => foo.Bar.Value = "bar");

			Assert.Throws<MockVerificationException>(() => mock.VerifyAll());

			mock.Object.Bar.Value = "bar";

			mock.VerifyAll();
		}

		[Fact]
		public void ExpectsPropertySetterWithNullValue()
		{
			var mock = new Mock<IFoo>(MockBehavior.Strict);
			mock.SetupSet(m => m.Value = null);

			Assert.Throws<MockException>(() => { mock.Object.Value = 5; });
			Assert.Throws<MockVerificationException>(() => mock.VerifyAll());

			mock.Object.Value = null;

			mock.VerifyAll();
			mock.VerifySet(m => m.Value = It.IsAny<int?>());
		}

		[Fact]
		public void ThrowsIfPropertySetterWithWrongValue()
		{
			var mock = new Mock<IFoo>(MockBehavior.Strict);
			mock.SetupSet(m => m.Value = 5);

			Assert.Throws<MockException>(() => { mock.Object.Value = 6; });
		}

		[Fact]
		public void ExpectsPropertyGetter()
		{
			var mock = new Mock<IFoo>();

			bool called = false;

			mock.SetupGet(x => x.Value)
				.Callback(() => called = true)
				.Returns(25);

			Assert.Equal(25, mock.Object.Value);
			Assert.True(called);
		}

		[Fact]
		public void ThrowsIfExpectPropertySetterOnMethod()
		{
			var mock = new Mock<IFoo>();

			Assert.Throws<ArgumentException>(() => mock.SetupSet(foo => foo.Echo(5)));
		}

		[Fact]
		public void ThrowsIfExpectPropertyGetterOnMethod()
		{
			var mock = new Mock<IFoo>();

			Assert.Throws<ArgumentException>(() => mock.SetupGet(foo => foo.Echo(5)));
		}

		[Fact]
		public void DoesNotCallBaseClassVirtualImplementationByDefault()
		{
			var mock = new Mock<FooBase>();

			Assert.False(mock.Object.BaseCalled);
			mock.Object.BaseCall();

			Assert.False(mock.Object.BaseCalled);
		}

		[Fact]
		public void DoesNotCallBaseClassVirtualImplementationIfSpecified()
		{
			var mock = new Mock<FooBase>();

			mock.CallBase = false;

			Assert.False(mock.Object.BaseCalled);
			mock.Object.BaseCall();

			Assert.Equal(default(bool), mock.Object.BaseCall("foo"));
			Assert.False(mock.Object.BaseCalled);
		}

		[Fact]
		public void ExpectsGetIndexedProperty()
		{
			var mock = new Mock<IFoo>();

			mock.SetupGet(foo => foo[0])
				.Returns(1);
			mock.SetupGet(foo => foo[1])
				.Returns(2);

			Assert.Equal(1, mock.Object[0]);
			Assert.Equal(2, mock.Object[1]);
		}

		[Fact]
		public void ExpectAndExpectGetAreSynonyms()
		{
			var mock = new Mock<IFoo>();

			mock.SetupGet(foo => foo.Value)
				.Returns(1);
			mock.Setup(foo => foo.Value)
				.Returns(2);

			Assert.Equal(2, mock.Object.Value);
		}

		[Fact]
		public void ThrowsIfExpecationSetForNotOverridableMember()
		{
			var target = new Mock<Doer>();

			Assert.Throws<NotSupportedException>(() => target.Setup(t => t.Do()));
		}

		[Fact]
		public void ExpectWithParamArrayEmptyMatchArguments()
		{
			string expected = "bar";
			string argument = "foo";

			var target = new Mock<IParams>();
			target.Setup(x => x.ExecuteByName(argument)).Returns(expected);

			string actual = target.Object.ExecuteByName(argument);
			Assert.Equal(expected, actual);
		}

		[Fact]
		public void ExpectWithParamArrayNotMatchDifferentLengthInArguments()
		{
			string notExpected = "bar";
			string argument = "foo";

			var target = new Mock<IParams>();
			target.Setup(x => x.ExecuteParams(argument, It.IsAny<string>())).Returns(notExpected);

			string actual = target.Object.ExecuteParams(argument);
			Assert.NotEqual(notExpected, actual);
		}

		[Fact]
		public void ExpectWithParamArrayMatchArguments()
		{
			string expected = "bar";
			string argument = "foo";

			var target = new Mock<IParams>();
			target.Setup(x => x.ExecuteParams(argument, It.IsAny<string>())).Returns(expected);

			string ret = target.Object.ExecuteParams(argument, "baz");
			Assert.Equal(expected, ret);
		}

		[Fact]
		public void ExpectWithArrayNotMatchTwoDifferentArrayInstances()
		{
			string expected = "bar";
			string argument = "foo";

			var target = new Mock<IParams>();
			target.Setup(x => x.ExecuteArray(new string[] { argument, It.IsAny<string>() })).Returns(expected);

			string ret = target.Object.ExecuteArray(new string[] { argument, "baz" });
			Assert.Equal(null, ret);
		}

		[Fact]
		public void ExpectGetAndExpectSetMatchArguments()
		{
			var target = new Mock<IFoo>();
			target.SetupGet(d => d.Value).Returns(1);
			target.SetupSet(d => d.Value = 2);

			target.Object.Value = target.Object.Value + 1;

			target.VerifyAll();
		}

		[Fact]
		public void ArgumentNullMatchProperCtor()
		{
			var target = new Mock<Foo>(null);
			Assert.Null(target.Object.Bar);
		}

		[Fact]
		public void DistinguishesSameMethodsWithDifferentGenericArguments()
		{
			var mock = new Mock<FooBase>();

			mock.Setup(foo => foo.Generic<int>()).Returns(2);
			mock.Setup(foo => foo.Generic<string>()).Returns(3);

			Assert.Equal(2, mock.Object.Generic<int>());
			Assert.Equal(3, mock.Object.Generic<string>());
		}

		[Fact]
		public void CanCreateMockOfInternalInterface()
		{
			Assert.NotNull(new Mock<ClassLibrary1.IFooInternal>().Object);
		}

		/// <summary>
		/// Mostly testing that these casts compile, but also that there are no runtime failures.
		/// </summary>
		[Fact]
		public void CanBeCastToIMockWithCovariance()
		{
			var mock = new Mock<INewBar>();
			mock.Setup(x => x.Value).Returns("bar");

			var foo = MakeFoo(mock);
			Assert.Equal("bar", foo.Bar.Value);
			mock.Verify(x => x.Value, Times.Once());
		}

		private static Foo MakeFoo(IMock<IBar> barMock)
		{
			return new Foo(barMock.Object);
		}

		public class Foo
		{
			public Foo() : this(new Bar()) { }

			public Foo(IBar bar)
			{
				this.Bar = bar;
			}

			public IBar Bar { get; private set; }
		}

		public class Bar : IBar
		{
			public string Value { get; set; }
		}

		public interface IBar
		{
			string Value { get; set; }
		}

		interface IDo { void Do(); }

		public class Doer : IDo
		{
			public void Do()
			{
			}
		}

		public sealed class FooSealed { }
		class FooService : IFooService { }
		interface IFooService { }

		public class FooWithPrivateSetter
		{
			public virtual string Foo { get; private set; }
		}

		public class ClassWithNoDefaultConstructor
		{
			public ClassWithNoDefaultConstructor(string stringValue, int intValue)
			{
				this.StringValue = stringValue;
				this.IntValue = intValue;
			}

			public string StringValue { get; set; }
			public int IntValue { get; set; }
		}

		public abstract class FooWithConstructors
		{
			public FooWithConstructors(string stringValue, int intValue)
			{
				this.StringValue = stringValue;
				this.IntValue = intValue;
			}

			public FooWithConstructors()
			{
			}

			public override string ToString()
			{
				return base.ToString();
			}

			public string StringValue { get; set; }
			public int IntValue { get; set; }
		}

		public class FooOverrideEquals
		{
			public string Name { get; set; }

			public override bool Equals(object obj)
			{
				return (obj is FooOverrideEquals) &&
					((FooOverrideEquals)obj).Name == this.Name;
			}

			public override int GetHashCode()
			{
				return Name.GetHashCode();
			}
		}

		public interface IFoo
		{
			object Object { get; set; }
			IBar Bar { get; set; }
			int Count { set; }
			int? Value { get; set; }
			int Echo(int value);
			void Submit();
			string Execute(string command);
			int this[int index] { get; set; }
		}

		public interface IParams
		{
			string ExecuteByName(string name, params object[] args);
			string ExecuteParams(params string[] args);
			string ExecuteArray(string[] args);
		}

		public abstract class FooBase
		{
			public int ValueField;
			public abstract void Do(int value);

			public virtual bool Check(string value)
			{
				return true;
			}

			public bool GetIsProtected()
			{
				return IsProtected();
			}

			protected virtual bool IsProtected()
			{
				return true;
			}

			public bool True()
			{
				return true;
			}

			public bool BaseCalled = false;

			public virtual void BaseCall()
			{
				BaseCalled = true;
			}

			public virtual int Generic<T>()
			{
				return 0;
			}

			public bool BaseReturnCalled = false;

			public virtual bool BaseCall(string value)
			{
				BaseReturnCalled = true;
				return default(bool);
			}
		}

		public interface INewFoo : IFoo
		{
			new INewBar Bar { get; set; }
		}

		public interface INewBar : IBar
		{
		}
	}
>>>>>>> 17085ab4
}<|MERGE_RESOLUTION|>--- conflicted
+++ resolved
@@ -1,4 +1,3 @@
-<<<<<<< HEAD
 ﻿using System;
 using System.Linq.Expressions;
 using Xunit;
@@ -767,6 +766,25 @@
 			Assert.NotNull(new Mock<ClassLibrary1.IFooInternal>().Object);
 		}
 
+		/// <summary>
+		/// Mostly testing that these casts compile, but also that there are no runtime failures.
+		/// </summary>
+		[Fact]
+		public void CanBeCastToIMockWithCovariance()
+		{
+			var mock = new Mock<INewBar>();
+			mock.Setup(x => x.Value).Returns("bar");
+
+			var foo = MakeFoo(mock);
+			Assert.Equal("bar", foo.Bar.Value);
+			mock.Verify(x => x.Value, Times.Once());
+		}
+
+		private static Foo MakeFoo(IMock<IBar> barMock)
+		{
+			return new Foo(barMock.Object);
+		}
+
 		public class Foo
 		{
 			public Foo() : this(new Bar()) { }
@@ -930,952 +948,4 @@
 		{
 		}
 	}
-=======
-﻿using System;
-using System.Linq.Expressions;
-using Xunit;
-
-namespace Moq.Tests
-{
-	public class MockFixture
-	{
-		[Fact]
-		public void CreatesMockAndExposesInterface()
-		{
-			var mock = new Mock<IComparable>();
-
-			IComparable comparable = mock.Object;
-
-			Assert.NotNull(comparable);
-		}
-
-		[Fact]
-		public void ThrowsIfNullExpectAction()
-		{
-			var mock = new Mock<IComparable>();
-
-			Assert.Throws<ArgumentNullException>(() => mock.Setup((Expression<Action<IComparable>>)null));
-		}
-
-		[Fact]
-		public void ThrowsIfNullExpectFunction()
-		{
-			var mock = new Mock<IComparable>();
-
-			Assert.Throws<ArgumentNullException>(() => mock.Setup((Expression<Func<IComparable, string>>)null));
-		}
-
-		[Fact]
-		public void ThrowsIfExpectationSetForField()
-		{
-			var mock = new Mock<FooBase>();
-
-			Assert.Throws<ArgumentException>(() => mock.Setup(x => x.ValueField));
-		}
-
-		[Fact]
-		public void CallParameterCanBeVariable()
-		{
-			int value = 5;
-			var mock = new Mock<IFoo>();
-
-			mock.Setup(x => x.Echo(value)).Returns(() => value * 2);
-
-			Assert.Equal(value * 2, mock.Object.Echo(value));
-		}
-
-		[Fact]
-		public void CallParameterCanBeMethodCall()
-		{
-			int value = 5;
-			var mock = new Mock<IFoo>();
-
-			mock.Setup(x => x.Echo(GetValue(value))).Returns(() => value * 2);
-
-			Assert.Equal(value * 2, mock.Object.Echo(value * 2));
-		}
-
-		private int GetValue(int value)
-		{
-			return value * 2;
-		}
-
-		[Fact]
-		public void ExpectsVoidCall()
-		{
-			var mock = new Mock<IFoo>();
-
-			mock.Setup(x => x.Submit());
-
-			mock.Object.Submit();
-		}
-
-		[Fact]
-		public void ThrowsIfExpectationThrows()
-		{
-			var mock = new Mock<IFoo>();
-
-			mock.Setup(x => x.Submit()).Throws(new FormatException());
-
-			Assert.Throws<FormatException>(() => mock.Object.Submit());
-		}
-
-		[Fact]
-		public void ThrowsIfExpectationThrowsWithGenericsExceptionType()
-		{
-			var mock = new Mock<IFoo>();
-
-			mock.Setup(x => x.Submit()).Throws<FormatException>();
-
-			Assert.Throws<FormatException>(() => mock.Object.Submit());
-		}
-
-		[Fact]
-		public void ReturnsServiceFromServiceProvider()
-		{
-			var provider = new Mock<IServiceProvider>();
-
-			provider.Setup(x => x.GetService(typeof(IFooService))).Returns(new FooService());
-
-			Assert.True(provider.Object.GetService(typeof(IFooService)) is FooService);
-		}
-
-		[Fact]
-		public void InvokesLastExpectationThatMatches()
-		{
-			var mock = new Mock<IFoo>();
-			mock.Setup(x => x.Execute(It.IsAny<string>())).Throws(new ArgumentException());
-			mock.Setup(x => x.Execute("ping")).Returns("I'm alive!");
-
-			Assert.Equal("I'm alive!", mock.Object.Execute("ping"));
-
-			Assert.Throws<ArgumentException>(() => mock.Object.Execute("asdf"));
-		}
-
-		[Fact]
-		public void MockObjectIsAssignableToMockedInterface()
-		{
-			var mock = new Mock<IFoo>();
-			Assert.True(typeof(IFoo).IsAssignableFrom(mock.Object.GetType()));
-		}
-
-		[Fact]
-		public void MockObjectsEqualityIsReferenceEquals()
-		{
-			var mock1 = new Mock<IFoo>();
-			var mock2 = new Mock<IFoo>();
-
-			Assert.True(mock1.Object.Equals(mock1.Object));
-			Assert.False(mock1.Object.Equals(mock2.Object));
-		}
-
-		[Fact]
-		public void HashCodeIsDifferentForEachMock()
-		{
-			var mock1 = new Mock<IFoo>();
-			var mock2 = new Mock<IFoo>();
-
-			Assert.Equal(mock1.Object.GetHashCode(), mock1.Object.GetHashCode());
-			Assert.Equal(mock2.Object.GetHashCode(), mock2.Object.GetHashCode());
-			Assert.NotEqual(mock1.Object.GetHashCode(), mock2.Object.GetHashCode());
-		}
-
-		[Fact]
-		public void ToStringIsNullOrEmpty()
-		{
-			var mock = new Mock<IFoo>();
-			Assert.False(String.IsNullOrEmpty(mock.Object.ToString()));
-		}
-
-		[Fact(Skip = "Castle.DynamicProxy2 doesn't seem to call interceptors for ToString, GetHashCode & Equals")]
-		public void OverridesObjectMethods()
-		{
-			var mock = new Mock<IFoo>();
-			mock.Setup(x => x.GetHashCode()).Returns(1);
-			mock.Setup(x => x.ToString()).Returns("foo");
-			mock.Setup(x => x.Equals(It.IsAny<object>())).Returns(true);
-
-			Assert.Equal("foo", mock.Object.ToString());
-			Assert.Equal(1, mock.Object.GetHashCode());
-			Assert.True(mock.Object.Equals(new object()));
-		}
-
-		[Fact]
-		public void OverridesBehaviorFromAbstractClass()
-		{
-			var mock = new Mock<FooBase>();
-			mock.CallBase = true;
-
-			mock.Setup(x => x.Check("foo")).Returns(false);
-
-			Assert.False(mock.Object.Check("foo"));
-			Assert.True(mock.Object.Check("bar"));
-		}
-
-		[Fact]
-		public void CallsUnderlyingClassEquals()
-		{
-			var mock = new Mock<FooOverrideEquals>();
-			var mock2 = new Mock<FooOverrideEquals>();
-
-			mock.CallBase = true;
-
-			mock.Object.Name = "Foo";
-			mock2.Object.Name = "Foo";
-
-			Assert.True(mock.Object.Equals(mock2.Object));
-		}
-
-		[Fact]
-		public void ThrowsIfSealedClass()
-		{
-			Assert.Throws<NotSupportedException>(() => new Mock<FooSealed>());
-		}
-
-		[Fact]
-		public void ThrowsIfExpectOnNonVirtual()
-		{
-			var mock = new Mock<FooBase>();
-
-			Assert.Throws<NotSupportedException>(() => mock.Setup(x => x.True()).Returns(false));
-		}
-
-		[Fact]
-		public void OverridesPreviousExpectation()
-		{
-			var mock = new Mock<IFoo>();
-
-			mock.Setup(x => x.Echo(1)).Returns(5);
-
-			Assert.Equal(5, mock.Object.Echo(1));
-
-			mock.Setup(x => x.Echo(1)).Returns(10);
-
-			Assert.Equal(10, mock.Object.Echo(1));
-		}
-
-		[Fact]
-		public void ConstructsObjectsWithCtorArguments()
-		{
-			var mock = new Mock<FooWithConstructors>(MockBehavior.Default, "Hello", 26);
-
-			Assert.Equal("Hello", mock.Object.StringValue);
-			Assert.Equal(26, mock.Object.IntValue);
-
-			// Should also construct without args.
-			mock = new Mock<FooWithConstructors>(MockBehavior.Default);
-
-			Assert.Equal(null, mock.Object.StringValue);
-			Assert.Equal(0, mock.Object.IntValue);
-		}
-
-		[Fact]
-		public void ConstructsClassWithNoDefaultConstructor()
-		{
-			var mock = new Mock<ClassWithNoDefaultConstructor>(MockBehavior.Default, "Hello", 26);
-
-			Assert.Equal("Hello", mock.Object.StringValue);
-			Assert.Equal(26, mock.Object.IntValue);
-		}
-
-		[Fact]
-		public void ConstructsClassWithNoDefaultConstructorAndNullValue()
-		{
-			var mock = new Mock<ClassWithNoDefaultConstructor>(MockBehavior.Default, null, 26);
-
-			Assert.Equal(null, mock.Object.StringValue);
-			Assert.Equal(26, mock.Object.IntValue);
-		}
-
-		[Fact]
-		public void ThrowsIfNoMatchingConstructorFound()
-		{
-			Assert.Throws<ArgumentException>(() =>
-			{
-				Console.WriteLine(new Mock<ClassWithNoDefaultConstructor>(25, true).Object);
-			});
-		}
-
-		[Fact]
-		public void ThrowsIfArgumentsPassedForInterface()
-		{
-			Assert.Throws<ArgumentException>(() => new Mock<IFoo>(25, true));
-		}
-
-		[Fact]
-		public void ThrowsOnStrictWithExpectButNoReturns()
-		{
-			var mock = new Mock<IFoo>(MockBehavior.Strict);
-
-			mock.Setup(x => x.Execute("ping"));
-
-			try
-			{
-				mock.Object.Execute("ping");
-				Assert.True(false, "SHould throw");
-			}
-			catch (MockException mex)
-			{
-				Assert.Equal(MockException.ExceptionReason.ReturnValueRequired, mex.Reason);
-			}
-		}
-
-		[Fact]
-		public void AllowsSetupNewHiddenProperties()
-		{
-			var value = new Mock<INewBar>().Object;
-
-			var target = new Mock<INewFoo>();
-			target.As<IFoo>().SetupGet(x => x.Bar).Returns(value);
-			target.Setup(x => x.Bar).Returns(value);
-
-			Assert.Equal(target.Object.Bar, target.As<IFoo>().Object.Bar);
-		}
-
-		[Fact]
-		public void AllowsSetupNewHiddenBaseProperty()
-		{
-			var value = new Mock<INewBar>().Object;
-
-			var target = new Mock<INewFoo>();
-			target.As<IFoo>().SetupGet(x => x.Bar).Returns(value);
-
-			Assert.Equal(value, target.As<IFoo>().Object.Bar);
-			Assert.Null(target.Object.Bar);
-		}
-
-		[Fact]
-		public void AllowsSetupNewHiddenInheritedProperty()
-		{
-			var value = new Mock<INewBar>().Object;
-
-			var target = new Mock<INewFoo>();
-			target.As<IFoo>();
-			target.SetupGet(x => x.Bar).Returns(value);
-
-			Assert.Equal(value, target.Object.Bar);
-			Assert.Null(target.As<IFoo>().Object.Bar);
-		}
-
-		[Fact]
-		public void ExpectsPropertySetter()
-		{
-			var mock = new Mock<IFoo>();
-
-			int? value = 0;
-
-			mock.SetupSet(foo => foo.Value = It.IsAny<int?>())
-				.Callback<int?>(i => value = i);
-
-			mock.Object.Value = 5;
-
-			Assert.Equal(5, value);
-		}
-
-		[Fact]
-		public void ExpectsPropertySetterLambda()
-		{
-			var mock = new Mock<IFoo>();
-
-			mock.SetupSet(foo => foo.Count = 5);
-
-			Assert.Throws<MockVerificationException>(() => mock.VerifyAll());
-
-			mock.Object.Count = 6;
-
-			Assert.Throws<MockVerificationException>(() => mock.VerifyAll());
-
-			mock.Object.Count = 5;
-
-			mock.VerifyAll();
-		}
-
-		[Fact]
-		public void CallbackReceivesValueWithPropertySetterLambda()
-		{
-			var mock = new Mock<IFoo>();
-			int value = 0;
-			int value2 = 0;
-
-			mock.SetupSet(foo => foo.Count = 6).Callback<int>(v => value = v);
-			mock.SetupSet<int>(foo => foo.Count = 3).Callback(v => value2 = v);
-
-			mock.Object.Count = 6;
-
-			Assert.Equal(6, value);
-			Assert.Equal(0, value2);
-
-			mock.Object.Count = 3;
-
-			Assert.Equal(3, value2);
-		}
-
-		[Fact]
-		public void SetterLambdaUsesItIsAnyMatcher()
-		{
-			var mock = new Mock<IFoo>();
-
-			mock.SetupSet(foo => foo.Count = It.IsAny<int>());
-
-			Assert.Throws<MockVerificationException>(() => mock.VerifyAll());
-
-			mock.Object.Count = 6;
-
-			mock.VerifyAll();
-		}
-
-		[Fact]
-		public void SetterLambdaUsesItIsInRangeMatcher()
-		{
-			var mock = new Mock<IFoo>();
-
-			mock.SetupSet(foo => foo.Count = It.IsInRange(1, 5, Range.Inclusive));
-
-			Assert.Throws<MockVerificationException>(() => mock.VerifyAll());
-
-			mock.Object.Count = 6;
-
-			Assert.Throws<MockVerificationException>(() => mock.VerifyAll());
-
-			mock.Object.Count = 5;
-
-			mock.VerifyAll();
-		}
-
-		[Fact]
-		public void SetterLambdaUsesItIsPredicateMatcher()
-		{
-			var mock = new Mock<IFoo>();
-
-			mock.SetupSet(foo => foo.Count = It.Is<int>(v => v % 2 == 0));
-
-			Assert.Throws<MockVerificationException>(() => mock.VerifyAll());
-
-			mock.Object.Count = 7;
-
-			Assert.Throws<MockVerificationException>(() => mock.VerifyAll());
-
-			mock.Object.Count = 4;
-
-			mock.VerifyAll();
-		}
-
-		[Fact]
-		public void SetterLambdaCannotHaveMultipleSetups()
-		{
-			var mock = new Mock<IFoo>();
-
-			mock.SetupSet(foo => foo.Count = It.IsAny<int>())
-				.Throws<ArgumentOutOfRangeException>();
-			Assert.Throws<ArgumentOutOfRangeException>(() => mock.Object.Count = 5);
-
-			mock.SetupSet(foo => foo.Count = It.IsInRange(1, 5, Range.Inclusive))
-				.Throws<ArgumentException>();
-			Assert.Throws<ArgumentException>(() => mock.Object.Count = 5);
-		}
-
-		[Fact]
-		public void SetterLambdaDoesNotCountAsInvocation()
-		{
-			var mock = new Mock<IFoo>();
-
-			mock.SetupSet(foo => foo.Count = 5);
-
-			Assert.Throws<MockVerificationException>(() => mock.VerifyAll());
-
-			mock.Object.Count = 5;
-			mock.VerifyAll();
-		}
-
-		[Fact]
-		public void SetterLambdaWithStrictMockWorks()
-		{
-			var mock = new Mock<IFoo>(MockBehavior.Strict);
-
-			mock.SetupSet(foo => foo.Count = 5);
-		}
-
-		[Fact]
-		public void ShouldAllowMultipleCustomMatcherWithArguments()
-		{
-			var mock = new Mock<IFoo>();
-
-			mock.Setup(m => m.Echo(IsMultipleOf(2))).Returns(2);
-			mock.Setup(m => m.Echo(IsMultipleOf(3))).Returns(3);
-
-			Assert.Equal(2, mock.Object.Echo(4));
-			Assert.Equal(2, mock.Object.Echo(8));
-			Assert.Equal(3, mock.Object.Echo(9));
-			Assert.Equal(3, mock.Object.Echo(3));
-		}
-
-		private int IsMultipleOf(int value)
-		{
-			return Match.Create<int>(i => i % value == 0);
-		}
-
-#pragma warning disable 618
-		[Matcher]
-		private static int OddInt()
-		{
-			return 0;
-		}
-#pragma warning restore 618
-
-		private static bool OddInt(int value)
-		{
-			return value % 2 == 0;
-		}
-
-#pragma warning disable 618
-		[Matcher]
-		private int BigInt()
-		{
-			return 0;
-		}
-#pragma warning restore 618
-
-		private bool BigInt(int value)
-		{
-			return value > 2;
-		}
-
-		[Fact]
-		public void ExpectsPropertySetterLambdaCoercesNullable()
-		{
-			var mock = new Mock<IFoo>();
-
-			mock.SetupSet(foo => foo.Value = 5);
-
-			Assert.Throws<MockVerificationException>(() => mock.VerifyAll());
-
-			mock.Object.Value = 6;
-
-			Assert.Throws<MockVerificationException>(() => mock.VerifyAll());
-
-			mock.Object.Value = 5;
-
-			mock.VerifyAll();
-		}
-
-		[Fact]
-		public void ExpectsPropertySetterLambdaValueReference()
-		{
-			var mock = new Mock<IFoo>();
-			var obj = new object();
-
-			mock.SetupSet(foo => foo.Object = obj);
-
-			Assert.Throws<MockVerificationException>(() => mock.VerifyAll());
-
-			mock.Object.Object = new object();
-
-			Assert.Throws<MockVerificationException>(() => mock.VerifyAll());
-
-			mock.Object.Object = obj;
-
-			mock.VerifyAll();
-		}
-
-		[Fact]
-		public void ExpectsPropertySetterLambdaRecursive()
-		{
-			var mock = new Mock<IFoo>();
-
-			mock.SetupSet<string>(foo => foo.Bar.Value = "bar");
-
-			Assert.Throws<MockVerificationException>(() => mock.VerifyAll());
-
-			mock.Object.Bar.Value = "bar";
-
-			mock.VerifyAll();
-		}
-
-		[Fact]
-		public void ExpectsPropertySetterWithNullValue()
-		{
-			var mock = new Mock<IFoo>(MockBehavior.Strict);
-			mock.SetupSet(m => m.Value = null);
-
-			Assert.Throws<MockException>(() => { mock.Object.Value = 5; });
-			Assert.Throws<MockVerificationException>(() => mock.VerifyAll());
-
-			mock.Object.Value = null;
-
-			mock.VerifyAll();
-			mock.VerifySet(m => m.Value = It.IsAny<int?>());
-		}
-
-		[Fact]
-		public void ThrowsIfPropertySetterWithWrongValue()
-		{
-			var mock = new Mock<IFoo>(MockBehavior.Strict);
-			mock.SetupSet(m => m.Value = 5);
-
-			Assert.Throws<MockException>(() => { mock.Object.Value = 6; });
-		}
-
-		[Fact]
-		public void ExpectsPropertyGetter()
-		{
-			var mock = new Mock<IFoo>();
-
-			bool called = false;
-
-			mock.SetupGet(x => x.Value)
-				.Callback(() => called = true)
-				.Returns(25);
-
-			Assert.Equal(25, mock.Object.Value);
-			Assert.True(called);
-		}
-
-		[Fact]
-		public void ThrowsIfExpectPropertySetterOnMethod()
-		{
-			var mock = new Mock<IFoo>();
-
-			Assert.Throws<ArgumentException>(() => mock.SetupSet(foo => foo.Echo(5)));
-		}
-
-		[Fact]
-		public void ThrowsIfExpectPropertyGetterOnMethod()
-		{
-			var mock = new Mock<IFoo>();
-
-			Assert.Throws<ArgumentException>(() => mock.SetupGet(foo => foo.Echo(5)));
-		}
-
-		[Fact]
-		public void DoesNotCallBaseClassVirtualImplementationByDefault()
-		{
-			var mock = new Mock<FooBase>();
-
-			Assert.False(mock.Object.BaseCalled);
-			mock.Object.BaseCall();
-
-			Assert.False(mock.Object.BaseCalled);
-		}
-
-		[Fact]
-		public void DoesNotCallBaseClassVirtualImplementationIfSpecified()
-		{
-			var mock = new Mock<FooBase>();
-
-			mock.CallBase = false;
-
-			Assert.False(mock.Object.BaseCalled);
-			mock.Object.BaseCall();
-
-			Assert.Equal(default(bool), mock.Object.BaseCall("foo"));
-			Assert.False(mock.Object.BaseCalled);
-		}
-
-		[Fact]
-		public void ExpectsGetIndexedProperty()
-		{
-			var mock = new Mock<IFoo>();
-
-			mock.SetupGet(foo => foo[0])
-				.Returns(1);
-			mock.SetupGet(foo => foo[1])
-				.Returns(2);
-
-			Assert.Equal(1, mock.Object[0]);
-			Assert.Equal(2, mock.Object[1]);
-		}
-
-		[Fact]
-		public void ExpectAndExpectGetAreSynonyms()
-		{
-			var mock = new Mock<IFoo>();
-
-			mock.SetupGet(foo => foo.Value)
-				.Returns(1);
-			mock.Setup(foo => foo.Value)
-				.Returns(2);
-
-			Assert.Equal(2, mock.Object.Value);
-		}
-
-		[Fact]
-		public void ThrowsIfExpecationSetForNotOverridableMember()
-		{
-			var target = new Mock<Doer>();
-
-			Assert.Throws<NotSupportedException>(() => target.Setup(t => t.Do()));
-		}
-
-		[Fact]
-		public void ExpectWithParamArrayEmptyMatchArguments()
-		{
-			string expected = "bar";
-			string argument = "foo";
-
-			var target = new Mock<IParams>();
-			target.Setup(x => x.ExecuteByName(argument)).Returns(expected);
-
-			string actual = target.Object.ExecuteByName(argument);
-			Assert.Equal(expected, actual);
-		}
-
-		[Fact]
-		public void ExpectWithParamArrayNotMatchDifferentLengthInArguments()
-		{
-			string notExpected = "bar";
-			string argument = "foo";
-
-			var target = new Mock<IParams>();
-			target.Setup(x => x.ExecuteParams(argument, It.IsAny<string>())).Returns(notExpected);
-
-			string actual = target.Object.ExecuteParams(argument);
-			Assert.NotEqual(notExpected, actual);
-		}
-
-		[Fact]
-		public void ExpectWithParamArrayMatchArguments()
-		{
-			string expected = "bar";
-			string argument = "foo";
-
-			var target = new Mock<IParams>();
-			target.Setup(x => x.ExecuteParams(argument, It.IsAny<string>())).Returns(expected);
-
-			string ret = target.Object.ExecuteParams(argument, "baz");
-			Assert.Equal(expected, ret);
-		}
-
-		[Fact]
-		public void ExpectWithArrayNotMatchTwoDifferentArrayInstances()
-		{
-			string expected = "bar";
-			string argument = "foo";
-
-			var target = new Mock<IParams>();
-			target.Setup(x => x.ExecuteArray(new string[] { argument, It.IsAny<string>() })).Returns(expected);
-
-			string ret = target.Object.ExecuteArray(new string[] { argument, "baz" });
-			Assert.Equal(null, ret);
-		}
-
-		[Fact]
-		public void ExpectGetAndExpectSetMatchArguments()
-		{
-			var target = new Mock<IFoo>();
-			target.SetupGet(d => d.Value).Returns(1);
-			target.SetupSet(d => d.Value = 2);
-
-			target.Object.Value = target.Object.Value + 1;
-
-			target.VerifyAll();
-		}
-
-		[Fact]
-		public void ArgumentNullMatchProperCtor()
-		{
-			var target = new Mock<Foo>(null);
-			Assert.Null(target.Object.Bar);
-		}
-
-		[Fact]
-		public void DistinguishesSameMethodsWithDifferentGenericArguments()
-		{
-			var mock = new Mock<FooBase>();
-
-			mock.Setup(foo => foo.Generic<int>()).Returns(2);
-			mock.Setup(foo => foo.Generic<string>()).Returns(3);
-
-			Assert.Equal(2, mock.Object.Generic<int>());
-			Assert.Equal(3, mock.Object.Generic<string>());
-		}
-
-		[Fact]
-		public void CanCreateMockOfInternalInterface()
-		{
-			Assert.NotNull(new Mock<ClassLibrary1.IFooInternal>().Object);
-		}
-
-		/// <summary>
-		/// Mostly testing that these casts compile, but also that there are no runtime failures.
-		/// </summary>
-		[Fact]
-		public void CanBeCastToIMockWithCovariance()
-		{
-			var mock = new Mock<INewBar>();
-			mock.Setup(x => x.Value).Returns("bar");
-
-			var foo = MakeFoo(mock);
-			Assert.Equal("bar", foo.Bar.Value);
-			mock.Verify(x => x.Value, Times.Once());
-		}
-
-		private static Foo MakeFoo(IMock<IBar> barMock)
-		{
-			return new Foo(barMock.Object);
-		}
-
-		public class Foo
-		{
-			public Foo() : this(new Bar()) { }
-
-			public Foo(IBar bar)
-			{
-				this.Bar = bar;
-			}
-
-			public IBar Bar { get; private set; }
-		}
-
-		public class Bar : IBar
-		{
-			public string Value { get; set; }
-		}
-
-		public interface IBar
-		{
-			string Value { get; set; }
-		}
-
-		interface IDo { void Do(); }
-
-		public class Doer : IDo
-		{
-			public void Do()
-			{
-			}
-		}
-
-		public sealed class FooSealed { }
-		class FooService : IFooService { }
-		interface IFooService { }
-
-		public class FooWithPrivateSetter
-		{
-			public virtual string Foo { get; private set; }
-		}
-
-		public class ClassWithNoDefaultConstructor
-		{
-			public ClassWithNoDefaultConstructor(string stringValue, int intValue)
-			{
-				this.StringValue = stringValue;
-				this.IntValue = intValue;
-			}
-
-			public string StringValue { get; set; }
-			public int IntValue { get; set; }
-		}
-
-		public abstract class FooWithConstructors
-		{
-			public FooWithConstructors(string stringValue, int intValue)
-			{
-				this.StringValue = stringValue;
-				this.IntValue = intValue;
-			}
-
-			public FooWithConstructors()
-			{
-			}
-
-			public override string ToString()
-			{
-				return base.ToString();
-			}
-
-			public string StringValue { get; set; }
-			public int IntValue { get; set; }
-		}
-
-		public class FooOverrideEquals
-		{
-			public string Name { get; set; }
-
-			public override bool Equals(object obj)
-			{
-				return (obj is FooOverrideEquals) &&
-					((FooOverrideEquals)obj).Name == this.Name;
-			}
-
-			public override int GetHashCode()
-			{
-				return Name.GetHashCode();
-			}
-		}
-
-		public interface IFoo
-		{
-			object Object { get; set; }
-			IBar Bar { get; set; }
-			int Count { set; }
-			int? Value { get; set; }
-			int Echo(int value);
-			void Submit();
-			string Execute(string command);
-			int this[int index] { get; set; }
-		}
-
-		public interface IParams
-		{
-			string ExecuteByName(string name, params object[] args);
-			string ExecuteParams(params string[] args);
-			string ExecuteArray(string[] args);
-		}
-
-		public abstract class FooBase
-		{
-			public int ValueField;
-			public abstract void Do(int value);
-
-			public virtual bool Check(string value)
-			{
-				return true;
-			}
-
-			public bool GetIsProtected()
-			{
-				return IsProtected();
-			}
-
-			protected virtual bool IsProtected()
-			{
-				return true;
-			}
-
-			public bool True()
-			{
-				return true;
-			}
-
-			public bool BaseCalled = false;
-
-			public virtual void BaseCall()
-			{
-				BaseCalled = true;
-			}
-
-			public virtual int Generic<T>()
-			{
-				return 0;
-			}
-
-			public bool BaseReturnCalled = false;
-
-			public virtual bool BaseCall(string value)
-			{
-				BaseReturnCalled = true;
-				return default(bool);
-			}
-		}
-
-		public interface INewFoo : IFoo
-		{
-			new INewBar Bar { get; set; }
-		}
-
-		public interface INewBar : IBar
-		{
-		}
-	}
->>>>>>> 17085ab4
 }