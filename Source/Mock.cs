﻿//Copyright (c) 2007. Clarius Consulting, Manas Technology Solutions, InSTEDD
//http://code.google.com/p/moq/
//All rights reserved.

//Redistribution and use in source and binary forms, 
//with or without modification, are permitted provided 
//that the following conditions are met:

//    * Redistributions of source code must retain the 
//    above copyright notice, this list of conditions and 
//    the following disclaimer.

//    * Redistributions in binary form must reproduce 
//    the above copyright notice, this list of conditions 
//    and the following disclaimer in the documentation 
//    and/or other materials provided with the distribution.

//    * Neither the name of Clarius Consulting, Manas Technology Solutions or InSTEDD nor the 
//    names of its contributors may be used to endorse 
//    or promote products derived from this software 
//    without specific prior written permission.

//THIS SOFTWARE IS PROVIDED BY THE COPYRIGHT HOLDERS AND 
//CONTRIBUTORS "AS IS" AND ANY EXPRESS OR IMPLIED WARRANTIES, 
//INCLUDING, BUT NOT LIMITED TO, THE IMPLIED WARRANTIES OF 
//MERCHANTABILITY AND FITNESS FOR A PARTICULAR PURPOSE ARE 
//DISCLAIMED. IN NO EVENT SHALL THE COPYRIGHT OWNER OR 
//CONTRIBUTORS BE LIABLE FOR ANY DIRECT, INDIRECT, INCIDENTAL, 
//SPECIAL, EXEMPLARY, OR CONSEQUENTIAL DAMAGES (INCLUDING, 
//BUT NOT LIMITED TO, PROCUREMENT OF SUBSTITUTE GOODS OR 
//SERVICES; LOSS OF USE, DATA, OR PROFITS; OR BUSINESS 
//INTERRUPTION) HOWEVER CAUSED AND ON ANY THEORY OF LIABILITY, 
//WHETHER IN CONTRACT, STRICT LIABILITY, OR TORT (INCLUDING 
//NEGLIGENCE OR OTHERWISE) ARISING IN ANY WAY OUT OF THE USE 
//OF THIS SOFTWARE, EVEN IF ADVISED OF THE POSSIBILITY OF 
//SUCH DAMAGE.

//[This is the BSD license, see
// http://www.opensource.org/licenses/bsd-license.php]

using Moq.Properties;
using Moq.Proxy;
using System;
using System.Collections.Generic;
using System.Diagnostics.CodeAnalysis;
using System.Globalization;
using System.Linq;
using System.Linq.Expressions;
using System.Reflection;
using System.Runtime.CompilerServices;
using Moq.Sequencing;

namespace Moq
{
<<<<<<< HEAD
    /// <include file='Mock.xdoc' path='docs/doc[@for="Mock"]/*'/>
    public abstract partial class Mock : IHideObjectMembers
    {
        private bool isInitialized;
        private bool callBase;
        private DefaultValue defaultValue = DefaultValue.Empty;
        private IDefaultValueProvider defaultValueProvider = new EmptyDefaultValueProvider();
        
        /// <summary>
        /// Sequence where calls made on the mock are recorded for verification
        /// </summary>
        public CallSequence CallSequence { get; set; }

        /// <include file='Mock.xdoc' path='docs/doc[@for="Mock.ctor"]/*'/>
        protected Mock()
        {
            this.ImplementedInterfaces = new List<Type>();
            this.InnerMocks = new Dictionary<MethodInfo, Mock>();
            this.CallSequence = CallSequence.None();
        }

        /// <include file='Mock.xdoc' path='docs/doc[@for="Mock.Get"]/*'/>
        public static Mock<T> Get<T>(T mocked) where T : class
        {
            var mockedOfT = mocked as IMocked<T>;
            if (mockedOfT != null)
            {
                // This would be the fastest check.
                return mockedOfT.Mock;
            }

            var aDelegate = mocked as Delegate;
            if (aDelegate != null)
            {
                var mockedDelegateImpl = aDelegate.Target as IMocked<T>;
                if (mockedDelegateImpl != null)
                    return mockedDelegateImpl.Mock;
            }

            var mockedPlain = mocked as IMocked;
            if (mockedPlain != null)
            {
                // We may have received a T of an implemented 
                // interface in the mock.
                var mock = mockedPlain.Mock;
                var imockedType = mocked.GetType().GetInterface("IMocked`1", false);
                var mockedType = imockedType.GetGenericArguments()[0];

                if (mock.ImplementedInterfaces.Contains(typeof(T)))
                {
                    return mock.As<T>();
                }

                // Alternatively, we may have been asked 
                // for a type that is assignable to the 
                // one for the mock.
                // This is not valid as generic types 
                // do not support covariance on 
                // the generic parameters.
                var types = string.Join(
                    ", ",
                    new[] { mockedType }
                    // Skip first interface which is always our internal IMocked<T>
                        .Concat(mock.ImplementedInterfaces.Skip(1))
                        .Select(t => t.Name)
                        .ToArray());

                throw new ArgumentException(string.Format(
                    CultureInfo.CurrentCulture,
                    Resources.InvalidMockGetType,
                    typeof(T).Name,
                    types));
            }

            throw new ArgumentException(Resources.ObjectInstanceNotMock, "mocked");
        }

        /// <include file='Mock.xdoc' path='docs/doc[@for="Mock.Behavior"]/*'/>
        public virtual MockBehavior Behavior { get; internal set; }

        /// <include file='Mock.xdoc' path='docs/doc[@for="Mock.CallBase"]/*'/>
        public virtual bool CallBase
        {
            get { return this.callBase; }
            set { this.callBase = value; }
        }

        /// <include file='Mock.xdoc' path='docs/doc[@for="Mock.DefaultValue"]/*'/>
        public virtual DefaultValue DefaultValue
        {
            get { return this.defaultValue; }
            set { this.SetDefaultValue(value); }
        }

        private void SetDefaultValue(DefaultValue value)
        {
            this.defaultValue = value;
            this.defaultValueProvider = defaultValue == DefaultValue.Mock ?
                new MockDefaultValueProvider(this) :
                new EmptyDefaultValueProvider();
        }

        /// <include file='Mock.xdoc' path='docs/doc[@for="Mock.Object"]/*'/>
        [SuppressMessage("Microsoft.Naming", "CA1716:IdentifiersShouldNotMatchKeywords", MessageId = "Object", Justification = "Exposes the mocked object instance, so it's appropriate.")]
        [SuppressMessage("Microsoft.Naming", "CA1721:PropertyNamesShouldNotMatchGetMethods", Justification = "The public Object property is the only one visible to Moq consumers. The protected member is for internal use only.")]
        public object Object
        {
            get { return this.GetObject(); }
        }

        private object GetObject()
        {
            var value = this.OnGetObject();
            this.isInitialized = true;
            return value;
        }

        internal virtual Interceptor Interceptor { get; set; }

        internal virtual Dictionary<MethodInfo, Mock> InnerMocks { get; private set; }

        /// <include file='Mock.xdoc' path='docs/doc[@for="Mock.OnGetObject"]/*'/>
        [SuppressMessage("Microsoft.Design", "CA1024:UsePropertiesWhereAppropriate", Justification = "This is actually the protected virtual implementation of the property Object.")]
        protected abstract object OnGetObject();

        /// <summary>
        /// Retrieves the type of the mocked object, its generic type argument.
        /// This is used in the auto-mocking of hierarchy access.
        /// </summary>
        internal abstract Type MockedType { get; }

        /// <summary>
        /// If this is a mock of a delegate, this property contains the method
        /// on the autogenerated interface so that we can convert setup + verify
        /// expressions on the delegate into expressions on the interface proxy.
        /// </summary>
        internal abstract MethodInfo DelegateInterfaceMethod { get; }
=======
	/// <include file='Mock.xdoc' path='docs/doc[@for="Mock"]/*'/>
	public abstract partial class Mock : IHideObjectMembers
	{
		private bool isInitialized;
		private bool callBase;
		private DefaultValue defaultValue = DefaultValue.Empty;
		private IDefaultValueProvider defaultValueProvider = new EmptyDefaultValueProvider();

		/// <include file='Mock.xdoc' path='docs/doc[@for="Mock.ctor"]/*'/>
		protected Mock()
		{
			this.ImplementedInterfaces = new List<Type>();
			this.InnerMocks = new Dictionary<MethodInfo, Mock>();
		}

		/// <include file='Mock.xdoc' path='docs/doc[@for="Mock.Get"]/*'/>
		public static Mock<T> Get<T>(T mocked) where T : class
		{
			var mockedOfT = mocked as IMocked<T>;
			if (mockedOfT != null)
			{
				// This would be the fastest check.
				return mockedOfT.Mock;
			}

			var aDelegate = mocked as Delegate;
			if (aDelegate != null)
			{
				var mockedDelegateImpl = aDelegate.Target as IMocked<T>;
				if (mockedDelegateImpl != null)
					return mockedDelegateImpl.Mock;
			}

			var mockedPlain = mocked as IMocked;
			if (mockedPlain != null)
			{
				// We may have received a T of an implemented 
				// interface in the mock.
				var mock = mockedPlain.Mock;
				var imockedType = mocked.GetType().GetInterface("IMocked`1", false);
				var mockedType = imockedType.GetGenericArguments()[0];

				if (mock.ImplementedInterfaces.Contains(typeof(T)))
				{
					return mock.As<T>();
				}

				// Alternatively, we may have been asked 
				// for a type that is assignable to the 
				// one for the mock.
				// This is not valid as generic types 
				// do not support covariance on 
				// the generic parameters.
				var types = string.Join(
					", ",
					new[] { mockedType }
					// Skip first interface which is always our internal IMocked<T>
						.Concat(mock.ImplementedInterfaces.Skip(1))
						.Select(t => t.Name)
						.ToArray());

				throw new ArgumentException(string.Format(
					CultureInfo.CurrentCulture,
					Resources.InvalidMockGetType,
					typeof(T).Name,
					types));
			}

			throw new ArgumentException(Resources.ObjectInstanceNotMock, "mocked");
		}

		/// <include file='Mock.xdoc' path='docs/doc[@for="Mock.Behavior"]/*'/>
		public virtual MockBehavior Behavior { get; internal set; }

		/// <include file='Mock.xdoc' path='docs/doc[@for="Mock.CallBase"]/*'/>
		public virtual bool CallBase
		{
			get { return this.callBase; }
			set { this.callBase = value; }
		}

		/// <include file='Mock.xdoc' path='docs/doc[@for="Mock.DefaultValue"]/*'/>
		public virtual DefaultValue DefaultValue
		{
			get { return this.defaultValue; }
			set { this.SetDefaultValue(value); }
		}

		private void SetDefaultValue(DefaultValue value)
		{
			this.defaultValue = value;
			this.defaultValueProvider = defaultValue == DefaultValue.Mock ?
				new MockDefaultValueProvider(this) :
				new EmptyDefaultValueProvider();
		}

		/// <include file='Mock.xdoc' path='docs/doc[@for="Mock.Object"]/*'/>
		[SuppressMessage("Microsoft.Naming", "CA1716:IdentifiersShouldNotMatchKeywords", MessageId = "Object", Justification = "Exposes the mocked object instance, so it's appropriate.")]
		[SuppressMessage("Microsoft.Naming", "CA1721:PropertyNamesShouldNotMatchGetMethods", Justification = "The public Object property is the only one visible to Moq consumers. The protected member is for internal use only.")]
		public object Object
		{
			get { return this.GetObject(); }
		}

		private object GetObject()
		{
			var value = this.OnGetObject();
			this.isInitialized = true;
			return value;
		}

		internal virtual Interceptor Interceptor { get; set; }

		internal virtual Dictionary<MethodInfo, Mock> InnerMocks { get; private set; }

		/// <include file='Mock.xdoc' path='docs/doc[@for="Mock.OnGetObject"]/*'/>
		[SuppressMessage("Microsoft.Design", "CA1024:UsePropertiesWhereAppropriate", Justification = "This is actually the protected virtual implementation of the property Object.")]
		protected abstract object OnGetObject();

		/// <summary>
		/// Retrieves the type of the mocked object, its generic type argument.
		/// This is used in the auto-mocking of hierarchy access.
		/// </summary>
		internal abstract Type MockedType { get; }

		/// <summary>
		/// If this is a mock of a delegate, this property contains the method
		/// on the autogenerated interface so that we can convert setup + verify
		/// expressions on the delegate into expressions on the interface proxy.
		/// </summary>
		internal abstract MethodInfo DelegateInterfaceMethod { get; }
>>>>>>> 029d5100

        /// <summary>
        /// Allows to check whether expression conversion to the <see cref="DelegateInterfaceMethod"/> 
        /// must be performed on the mock, without causing unnecessarily early initialization of 
        /// the mock instance, which breaks As{T}.
        /// </summary>
        internal abstract bool IsDelegateMock { get; }

        /// <summary>
        /// Specifies the class that will determine the default 
        /// value to return when invocations are made that 
        /// have no setups and need to return a default 
        /// value (for loose mocks).
        /// </summary>
        internal IDefaultValueProvider DefaultValueProvider
        {
            get { return this.defaultValueProvider; }
        }

<<<<<<< HEAD
        /// <summary>
        /// Exposes the list of extra interfaces implemented by the mock.
        /// </summary>
        internal List<Type> ImplementedInterfaces { get; private set; }

        #region Verify

        /// <include file='Mock.xdoc' path='docs/doc[@for="Mock.Verify"]/*'/>
        [SuppressMessage("Microsoft.Usage", "CA2200:RethrowToPreserveStackDetails", Justification = "We want to explicitly reset the stack trace here.")]
        public void Verify()
        {
            try
            {
                this.Interceptor.Verify();
                foreach (var inner in this.InnerMocks.Values)
                {
                    inner.Verify();
                }
            }
            catch (Exception ex)
            {
                // Rethrow resetting the call-stack so that 
                // callers see the exception as happening at 
                // this call site.
                // TODO: see how to mangle the stacktrace so 
                // that the mock doesn't even show up there.
                throw ex;
            }
        }

        /// <include file='Mock.xdoc' path='docs/doc[@for="Mock.VerifyAll"]/*'/>        
        [SuppressMessage("Microsoft.Usage", "CA2200:RethrowToPreserveStackDetails", Justification = "We want to explicitly reset the stack trace here.")]
        public void VerifyAll()
        {
            try
            {
                this.Interceptor.VerifyAll();
                foreach (var inner in this.InnerMocks.Values)
                {
                    inner.VerifyAll();
                }
            }
            catch (Exception ex)
            {
                // Rethrow resetting the call-stack so that 
                // callers see the exception as happening at 
                // this call site.
                throw ex;
            }
        }

        internal static void Verify<T>(
            Mock<T> mock,
            Expression<Action<T>> expression,
            Times times,
            string failMessage)
            where T : class
        {
            Guard.NotNull(() => times, times);

            var methodCall = expression.GetCallInfo(mock);
            var method = methodCall.Method;
            ThrowIfVerifyNonVirtual(expression, method);
            var args = methodCall.Arguments.ToArray();

            var expected = new MethodCall(mock, null, expression, method, args) { FailMessage = failMessage };
            Verify(GetInterceptor(methodCall.Object, mock), expected, expression, times);
        }

        internal static void Verify<T, TResult>(
            Mock<T> mock,
            Expression<Func<T, TResult>> expression,
            Times times,
            string failMessage)
            where T : class
        {
            Guard.NotNull(() => times, times);

            if (expression.IsProperty())
            {
                VerifyGet<T, TResult>(mock, expression, times, failMessage);
            }
            else
            {
                var methodCall = expression.GetCallInfo(mock);
                var method = methodCall.Method;
                ThrowIfVerifyNonVirtual(expression, method);
                var args = methodCall.Arguments.ToArray();

                var expected = new MethodCallReturn<T, TResult>(mock, null, expression, method, args)
                {
                    FailMessage = failMessage
                };
                Verify(GetInterceptor(methodCall.Object, mock), expected, expression, times);
            }
        }

        internal static void VerifyGet<T, TProperty>(
            Mock<T> mock,
            Expression<Func<T, TProperty>> expression,
            Times times,
            string failMessage)
            where T : class
        {
            var method = expression.ToPropertyInfo().GetGetMethod(true);
            ThrowIfVerifyNonVirtual(expression, method);

            var expected = new MethodCallReturn<T, TProperty>(mock, null, expression, method, new Expression[0])
            {
                FailMessage = failMessage
            };
            Verify(GetInterceptor(((MemberExpression)expression.Body).Expression, mock), expected, expression, times);
        }

        internal static void VerifySet<T>(
            Mock<T> mock,
            Action<T> setterExpression,
            Times times,
            string failMessage)
            where T : class
        {
            Interceptor targetInterceptor = null;
            Expression expression = null;
            var expected = SetupSetImpl<T, MethodCall<T>>(mock, setterExpression, (m, expr, method, value) =>
                {
                    targetInterceptor = m.Interceptor;
                    expression = expr;
                    return new MethodCall<T>(m, null, expr, method, value) { FailMessage = failMessage };
                });

            Verify(targetInterceptor, expected, expression, times);
        }

        private static bool AreSameMethod(Expression left, Expression right)
        {
            var leftLambda = left.ToLambda();
            var rightLambda = right.ToLambda();
            if (leftLambda != null && rightLambda != null &&
                leftLambda.Body is MethodCallExpression && rightLambda.Body is MethodCallExpression)
            {
                return leftLambda.ToMethodCall().Method == rightLambda.ToMethodCall().Method;
            }

            return false;
        }

        private static void Verify(
            Interceptor targetInterceptor,
            MethodCall expected,
            Expression expression,
            Times times)
        {
            IEnumerable<ICallContext> actualCalls = targetInterceptor.InterceptionContext.ActualInvocations;
=======
		/// <summary>
		/// Exposes the list of extra interfaces implemented by the mock.
		/// </summary>
		internal List<Type> ImplementedInterfaces { get; private set; }

		#region Verify

		/// <include file='Mock.xdoc' path='docs/doc[@for="Mock.Verify"]/*'/>
		[SuppressMessage("Microsoft.Usage", "CA2200:RethrowToPreserveStackDetails", Justification = "We want to explicitly reset the stack trace here.")]
		public void Verify()
		{
			try
			{
				this.Interceptor.Verify();
				foreach (var inner in this.InnerMocks.Values)
				{
					inner.Verify();
				}
			}
			catch (Exception ex)
			{
				// Rethrow resetting the call-stack so that 
				// callers see the exception as happening at 
				// this call site.
				// TODO: see how to mangle the stacktrace so 
				// that the mock doesn't even show up there.
				throw ex;
			}
		}

		/// <include file='Mock.xdoc' path='docs/doc[@for="Mock.VerifyAll"]/*'/>		
		[SuppressMessage("Microsoft.Usage", "CA2200:RethrowToPreserveStackDetails", Justification = "We want to explicitly reset the stack trace here.")]
		public void VerifyAll()
		{
			try
			{
				this.Interceptor.VerifyAll();
				foreach (var inner in this.InnerMocks.Values)
				{
					inner.VerifyAll();
				}
			}
			catch (Exception ex)
			{
				// Rethrow resetting the call-stack so that 
				// callers see the exception as happening at 
				// this call site.
				throw ex;
			}
		}

		internal static void Verify<T>(
			Mock<T> mock,
			Expression<Action<T>> expression,
			Times times,
			string failMessage)
			where T : class
		{
			Guard.NotNull(() => times, times);

			var methodCall = expression.GetCallInfo(mock);
			var method = methodCall.Method;
			ThrowIfVerifyNonVirtual(expression, method);
			var args = methodCall.Arguments.ToArray();

			var expected = new MethodCall(mock, null, expression, method, args) { FailMessage = failMessage };
			VerifyCalls(GetInterceptor(methodCall.Object, mock), expected, expression, times);
		}

		internal static void Verify<T, TResult>(
			Mock<T> mock,
			Expression<Func<T, TResult>> expression,
			Times times,
			string failMessage)
			where T : class
		{
			Guard.NotNull(() => times, times);

			if (expression.IsProperty())
			{
				VerifyGet<T, TResult>(mock, expression, times, failMessage);
			}
			else
			{
				var methodCall = expression.GetCallInfo(mock);
				var method = methodCall.Method;
				ThrowIfVerifyNonVirtual(expression, method);
				var args = methodCall.Arguments.ToArray();

				var expected = new MethodCallReturn<T, TResult>(mock, null, expression, method, args)
				{
					FailMessage = failMessage
				};
				VerifyCalls(GetInterceptor(methodCall.Object, mock), expected, expression, times);
			}
		}

		internal static void VerifyGet<T, TProperty>(
			Mock<T> mock,
			Expression<Func<T, TProperty>> expression,
			Times times,
			string failMessage)
			where T : class
		{
			var method = expression.ToPropertyInfo().GetGetMethod(true);
			ThrowIfVerifyNonVirtual(expression, method);

			var expected = new MethodCallReturn<T, TProperty>(mock, null, expression, method, new Expression[0])
			{
				FailMessage = failMessage
			};
			VerifyCalls(GetInterceptor(((MemberExpression)expression.Body).Expression, mock), expected, expression, times);
		}

		internal static void VerifySet<T>(
			Mock<T> mock,
			Action<T> setterExpression,
			Times times,
			string failMessage)
			where T : class
		{
			Interceptor targetInterceptor = null;
			Expression expression = null;
			var expected = SetupSetImpl<T, MethodCall<T>>(mock, setterExpression, (m, expr, method, value) =>
				{
					targetInterceptor = m.Interceptor;
					expression = expr;
					return new MethodCall<T>(m, null, expr, method, value) { FailMessage = failMessage };
				});

			VerifyCalls(targetInterceptor, expected, expression, times);
		}

		private static bool AreSameMethod(Expression left, Expression right)
		{
			var leftLambda = left.ToLambda();
			var rightLambda = right.ToLambda();
			if (leftLambda != null && rightLambda != null &&
				leftLambda.Body is MethodCallExpression && rightLambda.Body is MethodCallExpression)
			{
				return leftLambda.ToMethodCall().Method == rightLambda.ToMethodCall().Method;
			}

			return false;
		}

		private static void VerifyCalls(
			Interceptor targetInterceptor,
			MethodCall expected,
			Expression expression,
			Times times)
		{
            // .Where does an enumeration, and calls to a mocked method concurrent to VerifyCalls might change the content of ActualCalls. therefore, it is necessary to take a snapshot, using ToList(), so that concurrent calls will not impact the ongoing verification.
		    var actualCalls = targetInterceptor.InterceptionContext.ActualInvocations.ToList();
>>>>>>> 029d5100

            var callCount = actualCalls.Where(currentCall => expected.Matches(currentCall)).Count();
            if (!times.Verify(callCount))
            {
                var setups = targetInterceptor.InterceptionContext.OrderedCalls.Where(oc => AreSameMethod(oc.SetupExpression, expression));
                ThrowVerifyException(expected, setups, actualCalls, expression, times, callCount);
<<<<<<< HEAD
            }
        }

        private static void ThrowVerifyException(
            IProxyCall expected,
            IEnumerable<IProxyCall> setups,
            IEnumerable<ICallContext> actualCalls,
            Expression expression,
            Times times,
            int callCount)
        {
          ThrowVerifyException(expected.FailMessage, setups, actualCalls, expression, times, callCount);
        }

        private static void ThrowVerifyException(
            string failMessage,
            IEnumerable<IProxyCall> setups,
            IEnumerable<ICallContext> actualCalls,
            Expression expression,
            Times times,
            int callCount)
        {
          var message = times.GetExceptionMessage(failMessage, expression.ToStringFixed(), callCount) +
                Environment.NewLine + FormatSetupsInfo(setups) +
                Environment.NewLine + FormatInvocations(actualCalls);
            throw new MockException(MockException.ExceptionReason.VerificationFailed, message);
        }


        private static string FormatSetupsInfo(IEnumerable<IProxyCall> setups)
        {
            var expressionSetups = setups
                .Select(s => s.SetupExpression.ToStringFixed() + ", " + FormatCallCount(s.CallCount))
                .ToArray();

            return expressionSetups.Length == 0 ?
                "No setups configured." :
                Environment.NewLine + "Configured setups:" + Environment.NewLine + string.Join(Environment.NewLine, expressionSetups);
        }

        private static string FormatCallCount(int callCount)
        {
            if (callCount == 0)
            {
                return "Times.Never";
            }

            if (callCount == 1)
            {
                return "Times.Once";
            }

            return string.Format(CultureInfo.CurrentCulture, "Times.Exactly({0})", callCount);
        }

        private static string FormatInvocations(IEnumerable<ICallContext> invocations)
        {
            var formattedInvocations = invocations
                .Select(i => i.Format())
                .ToArray();

            return formattedInvocations.Length == 0 ?
                "No invocations performed." :
                Environment.NewLine + "Performed invocations:" + Environment.NewLine + string.Join(Environment.NewLine, formattedInvocations);
        }

        #endregion

        #region Setup
=======
			}
		}

		private static void ThrowVerifyException(
			MethodCall expected,
			IEnumerable<IProxyCall> setups,
			IEnumerable<ICallContext> actualCalls,
			Expression expression,
			Times times,
			int callCount)
		{
			var message = times.GetExceptionMessage(expected.FailMessage, expression.ToStringFixed(), callCount) +
				Environment.NewLine + FormatSetupsInfo(setups) +
				Environment.NewLine + FormatInvocations(actualCalls);
			throw new MockException(MockException.ExceptionReason.VerificationFailed, message);
		}

		private static string FormatSetupsInfo(IEnumerable<IProxyCall> setups)
		{
			var expressionSetups = setups
				.Select(s => s.SetupExpression.ToStringFixed() + ", " + FormatCallCount(s.CallCount))
				.ToArray();

			return expressionSetups.Length == 0 ?
				"No setups configured." :
				Environment.NewLine + "Configured setups:" + Environment.NewLine + string.Join(Environment.NewLine, expressionSetups);
		}

		private static string FormatCallCount(int callCount)
		{
			if (callCount == 0)
			{
				return "Times.Never";
			}

			if (callCount == 1)
			{
				return "Times.Once";
			}

			return string.Format(CultureInfo.CurrentCulture, "Times.Exactly({0})", callCount);
		}

		private static string FormatInvocations(IEnumerable<ICallContext> invocations)
		{
			var formattedInvocations = invocations
				.Select(i => i.Format())
				.ToArray();

			return formattedInvocations.Length == 0 ?
				"No invocations performed." :
				Environment.NewLine + "Performed invocations:" + Environment.NewLine + string.Join(Environment.NewLine, formattedInvocations);
		}

		#endregion

		#region Setup
>>>>>>> 029d5100

        internal static MethodCall<T> Setup<T>(Mock<T> mock, Expression<Action<T>> expression, Condition condition)
            where T : class
        {
            return PexProtector.Invoke(() =>
            {
                var methodCall = expression.GetCallInfo(mock);
                var method = methodCall.Method;
                var args = methodCall.Arguments.ToArray();

				ThrowIfNotMember(expression, method);
				ThrowIfCantOverride(expression, method);
				var call = new MethodCall<T>(mock, condition, expression, method, args);

				var targetInterceptor = GetInterceptor(methodCall.Object, mock);

				targetInterceptor.AddCall(call, SetupKind.Other);

				return call;
			});
		}

        internal static MethodCallReturn<T, TResult> Setup<T, TResult>(
            Mock<T> mock,
            Expression<Func<T, TResult>> expression,
            Condition condition)
            where T : class
        {
            return PexProtector.Invoke(() =>
            {
                if (expression.IsProperty())
                {
                    return SetupGet(mock, expression, condition);
                }

				var methodCall = expression.GetCallInfo(mock);
				var method = methodCall.Method;
				var args = methodCall.Arguments.ToArray();

				ThrowIfNotMember(expression, method);
				ThrowIfCantOverride(expression, method);
				var call = new MethodCallReturn<T, TResult>(mock, condition, expression, method, args);

				var targetInterceptor = GetInterceptor(methodCall.Object, mock);

				targetInterceptor.AddCall(call, SetupKind.Other);

				return call;
			});
		}

        internal static MethodCallReturn<T, TProperty> SetupGet<T, TProperty>(
            Mock<T> mock,
            Expression<Func<T, TProperty>> expression,
            Condition condition)
            where T : class
        {
            return PexProtector.Invoke(() =>
            {
                if (expression.IsPropertyIndexer())
                {
                    // Treat indexers as regular method invocations.
                    return Setup<T, TProperty>(mock, expression, condition);
                }

				var prop = expression.ToPropertyInfo();
				ThrowIfPropertyNotReadable(prop);

				var propGet = prop.GetGetMethod(true);
				ThrowIfCantOverride(expression, propGet);

				var call = new MethodCallReturn<T, TProperty>(mock, condition, expression, propGet, new Expression[0]);
				// Directly casting to MemberExpression is fine as ToPropertyInfo would throw if it wasn't
				var targetInterceptor = GetInterceptor(((MemberExpression)expression.Body).Expression, mock);

				targetInterceptor.AddCall(call, SetupKind.Other);

				return call;
			});
		}

        internal static SetterMethodCall<T, TProperty> SetupSet<T, TProperty>(
            Mock<T> mock,
            Action<T> setterExpression,
            Condition condition)
            where T : class
        {
            return PexProtector.Invoke(() =>
            {
                return SetupSetImpl<T, SetterMethodCall<T, TProperty>>(
                    mock,
                    setterExpression,
                    (m, expr, method, value) =>
                    {
                        var call = new SetterMethodCall<T, TProperty>(m, condition, expr, method, value[0]);
                        m.Interceptor.AddCall(call, SetupKind.PropertySet);
                        return call;
                    });
            });
        }

        internal static MethodCall<T> SetupSet<T>(Mock<T> mock, Action<T> setterExpression, Condition condition)
            where T : class
        {
            return PexProtector.Invoke(() =>
            {
                return SetupSetImpl<T, MethodCall<T>>(
                    mock,
                    setterExpression,
                    (m, expr, method, values) =>
                    {
                        var call = new MethodCall<T>(m, condition, expr, method, values);
                        m.Interceptor.AddCall(call, SetupKind.PropertySet);
                        return call;
                    });
            });
        }

		internal static SetterMethodCall<T, TProperty> SetupSet<T, TProperty>(
			Mock<T> mock,
			Expression<Func<T, TProperty>> expression)
			where T : class
		{
			var prop = expression.ToPropertyInfo();
			ThrowIfPropertyNotWritable(prop);

			var propSet = prop.GetSetMethod(true);
			ThrowIfCantOverride(expression, propSet);

			var call = new SetterMethodCall<T, TProperty>(mock, expression, propSet);
			var targetInterceptor = GetInterceptor(((MemberExpression)expression.Body).Expression, mock);

			targetInterceptor.AddCall(call, SetupKind.PropertySet);

			return call;
		}

		private static TCall SetupSetImpl<T, TCall>(
			Mock<T> mock,
			Action<T> setterExpression,
			Func<Mock, Expression, MethodInfo, Expression[], TCall> callFactory)
			where T : class
			where TCall : MethodCall
		{
			using (var context = new FluentMockContext())
			{
				setterExpression(mock.Object);

				var last = context.LastInvocation;
				if (last == null)
				{
					throw new ArgumentException(string.Format(
						CultureInfo.InvariantCulture,
						Resources.SetupOnNonOverridableMember,
						string.Empty));
				}

				var setter = last.Invocation.Method;
				if (!setter.IsPropertySetter())
				{
					throw new ArgumentException(Resources.SetupNotSetter);
				}

				// No need to call ThrowIfCantOverride as non-overridable would have thrown above already.

                // Get the variable name as used in the actual delegate :)
                // because of delegate currying, look at the last parameter for the Action's backing method, not the first
                var setterExpressionParameters = setterExpression.Method.GetParameters();
                var parameterName = setterExpressionParameters[setterExpressionParameters.Length - 1].Name;
                var x = Expression.Parameter(last.Invocation.Method.DeclaringType, parameterName);

				var arguments = last.Invocation.Arguments;
				var parameters = setter.GetParameters();
				var values = new Expression[arguments.Length];

				if (last.Match == null)
				{
					// Length == 1 || Length == 2 (Indexer property)
					for (int i = 0; i < arguments.Length; i++)
					{
						values[i] = GetValueExpression(arguments[i], parameters[i].ParameterType);
					}

					var lambda = Expression.Lambda(
						typeof(Action<>).MakeGenericType(x.Type),
						Expression.Call(x, last.Invocation.Method, values),
						x);

					return callFactory(last.Mock, lambda, last.Invocation.Method, values);
				}
				else
				{
					var matchers = new Expression[arguments.Length];
					var valueIndex = arguments.Length - 1;
					var propertyType = setter.GetParameters()[valueIndex].ParameterType;

					// If the value matcher is not equal to the property 
					// type (i.e. prop is int?, but you use It.IsAny<int>())
					// add a cast.
					if (last.Match.RenderExpression.Type != propertyType)
					{
						values[valueIndex] = Expression.Convert(last.Match.RenderExpression, propertyType);
					}
					else
					{
						values[valueIndex] = last.Match.RenderExpression;
					}

					matchers[valueIndex] = new MatchExpression(last.Match);

					if (arguments.Length == 2)
					{
						// TODO: what about multi-index setters?
						// Add the index value for the property indexer
						values[0] = GetValueExpression(arguments[0], parameters[0].ParameterType);
						// TODO: No matcher supported now for the index
						matchers[0] = values[0];
					}

					var lambda = Expression.Lambda(
						typeof(Action<>).MakeGenericType(x.Type),
						Expression.Call(x, last.Invocation.Method, values),
						x);

					return callFactory(last.Mock, lambda, last.Invocation.Method, matchers);
				}
			}
		}

		private static Expression GetValueExpression(object value, Type type)
		{
			if (value != null && value.GetType() == type)
			{
				return Expression.Constant(value);
			}

			// Add a cast if values do not match exactly (i.e. for Nullable<T>)
			return Expression.Convert(Expression.Constant(value), type);
		}

        internal static void SetupAllProperties(Mock mock)
        {
            PexProtector.Invoke(() =>
            {
                var mockType = mock.MockedType;
                var properties = mockType.GetProperties()
                    .Concat(mockType.GetInterfaces().SelectMany(i => i.GetProperties()))
                    .Where(p =>
                        p.CanRead && p.CanOverrideGet() &&
                        p.GetIndexParameters().Length == 0 &&
												p.PropertyType != mockType &&
                        !(p.CanWrite ^ (p.CanWrite & p.CanOverrideSet())))
                    .Distinct();

                var setupPropertyMethod = mock.GetType().GetMethods()
                    .First(m => m.Name == "SetupProperty" && m.GetParameters().Length == 2);
                var setupGetMethod = mock.GetType().GetMethods()
                    .First(m => m.Name == "SetupGet" && m.GetParameters().Length == 1);

				foreach (var property in properties)
				{
					var expression = GetPropertyExpression(mockType, property);
					var initialValue = mock.DefaultValueProvider.ProvideDefault(property.GetGetMethod());

					var mocked = initialValue as IMocked;
					if (mocked != null)
					{
						SetupAllProperties(mocked.Mock);
					}

                    if (property.CanWrite)
                    {
                        setupPropertyMethod.MakeGenericMethod(property.PropertyType)
                            .Invoke(mock, new[] { expression, initialValue });
                    }
                    else
                    {
                        var genericSetupGetMethod = setupGetMethod.MakeGenericMethod(property.PropertyType);
                        var returnsMethod =
                            genericSetupGetMethod
                                .ReturnType
                                .GetInterface("IReturnsGetter`2", ignoreCase: false)
                                .GetMethod("Returns", new Type[] { property.PropertyType });

                        var returnsGetter = genericSetupGetMethod.Invoke(mock, new[] { expression });
                        returnsMethod.Invoke(returnsGetter, new[] { initialValue });
                    }
                }
            });
        }

		private static Expression GetPropertyExpression(Type mockType, PropertyInfo property)
		{
			var param = Expression.Parameter(mockType, "m");
			return Expression.Lambda(Expression.MakeMemberAccess(param, property), param);
		}

		/// <summary>
		/// Gets the interceptor target for the given expression and root mock, 
		/// building the intermediate hierarchy of mock objects if necessary.
		/// </summary>
		private static Interceptor GetInterceptor(Expression fluentExpression, Mock mock)
		{
			var targetExpression = FluentMockVisitor.Accept(fluentExpression, mock);
			var targetLambda = Expression.Lambda<Func<Mock>>(Expression.Convert(targetExpression, typeof(Mock)));

			var targetObject = targetLambda.Compile()();
			return targetObject.Interceptor;
		}

		[SuppressMessage("Microsoft.Usage", "CA2208:InstantiateArgumentExceptionsCorrectly", Justification = "This is a helper method for the one receiving the expression.")]
		private static void ThrowIfPropertyNotWritable(PropertyInfo prop)
		{
			if (!prop.CanWrite)
			{
				throw new ArgumentException(string.Format(
					CultureInfo.CurrentCulture,
					Resources.PropertyNotWritable,
					prop.DeclaringType.Name,
					prop.Name), "expression");
			}
		}

		private static void ThrowIfPropertyNotReadable(PropertyInfo prop)
		{
			// If property is not readable, the compiler won't let 
			// the user to specify it in the lambda :)
			// This is just reassuring that in case they build the 
			// expression tree manually?
			if (!prop.CanRead)
			{
				throw new ArgumentException(string.Format(
					CultureInfo.CurrentCulture,
					Resources.PropertyNotReadable,
					prop.DeclaringType.Name,
					prop.Name));
			}
		}

		private static void ThrowIfCantOverride(Expression setup, MethodInfo method)
		{
			if (!method.CanOverride())
			{
				throw new NotSupportedException(string.Format(
					CultureInfo.CurrentCulture,
					Resources.SetupOnNonOverridableMember,
					setup.ToStringFixed()));
			}
		}

		private static void ThrowIfVerifyNonVirtual(Expression verify, MethodInfo method)
		{
			if (!method.CanOverride())
			{
				throw new NotSupportedException(string.Format(
					CultureInfo.CurrentCulture,
					Resources.VerifyOnNonVirtualMember,
					verify.ToStringFixed()));
			}
		}

		private static void ThrowIfNotMember(Expression setup, MethodInfo method)
		{
			if (method.IsStatic)
			{
				throw new NotSupportedException(string.Format(
					CultureInfo.CurrentCulture,
					Resources.SetupOnNonMemberMethod,
					setup.ToStringFixed()));
			}
		}

		private static void ThrowIfCantOverride<T>(MethodBase setter) where T : class
		{
			if (!setter.CanOverride())
			{
				throw new NotSupportedException(string.Format(
					CultureInfo.CurrentCulture,
					Resources.SetupOnNonOverridableMember,
					typeof(T).Name + "." + setter.Name.Substring(4)));
			}
		}

		private class FluentMockVisitor : ExpressionVisitor
		{
			static readonly MethodInfo FluentMockGenericMethod = ((Func<Mock<string>, Expression<Func<string, string>>, Mock<string>>)
				QueryableMockExtensions.FluentMock<string, string>).Method.GetGenericMethodDefinition();
			static readonly MethodInfo MockGetGenericMethod = ((Func<string, Mock<string>>)Moq.Mock.Get<string>)
				.Method.GetGenericMethodDefinition();

			Expression expression;
			Mock mock;

			public FluentMockVisitor(Expression expression, Mock mock)
			{
				this.expression = expression;
				this.mock = mock;
			}

			public static Expression Accept(Expression expression, Mock mock)
			{
				return new FluentMockVisitor(expression, mock).Accept();
			}

			public Expression Accept()
			{
				return Visit(expression);
			}

			protected override Expression VisitParameter(ParameterExpression p)
			{
				// the actual first object being used in a fluent expression, 
				// which will be against the actual mock rather than 
				// the parameter.
				return Expression.Constant(mock);
			}

			protected override Expression VisitMethodCall(MethodCallExpression node)
			{
				if (node == null)
				{
					return null;
				}

				var lambdaParam = Expression.Parameter(node.Object.Type, "mock");
				Expression lambdaBody = Expression.Call(lambdaParam, node.Method, node.Arguments);
				var targetMethod = GetTargetMethod(node.Object.Type, node.Method.ReturnType);

				return TranslateFluent(
					node.Object.Type,
					node.Method.ReturnType,
					targetMethod,
					this.Visit(node.Object),
					lambdaParam,
					lambdaBody);
			}

			protected override Expression VisitMember(MemberExpression node)
			{
				if (node == null)
				{
					return null;
				}

				// Translate differently member accesses over transparent
				// compiler-generated types as they are typically the 
				// anonymous types generated to build up the query expressions.
				if (node.Expression.NodeType == ExpressionType.Parameter &&
					node.Expression.Type.GetCustomAttribute<CompilerGeneratedAttribute>(false) != null)
				{
					var memberType = node.Member is FieldInfo ?
						((FieldInfo)node.Member).FieldType :
						((PropertyInfo)node.Member).PropertyType;

					// Generate a Mock.Get over the entire member access rather.
					// <anonymous_type>.foo => Mock.Get(<anonymous_type>.foo)
					return Expression.Call(null,
						MockGetGenericMethod.MakeGenericMethod(memberType), node);
				}

				// If member is not mock-able, actually, including being a sealed class, etc.?
				if (node.Member is FieldInfo)
					throw new NotSupportedException();

				var lambdaParam = Expression.Parameter(node.Expression.Type, "mock");
				Expression lambdaBody = Expression.MakeMemberAccess(lambdaParam, node.Member);
				var targetMethod = GetTargetMethod(node.Expression.Type, ((PropertyInfo)node.Member).PropertyType);

				return TranslateFluent(node.Expression.Type, ((PropertyInfo)node.Member).PropertyType, targetMethod, Visit(node.Expression), lambdaParam, lambdaBody);
			}

			private static Expression TranslateFluent(
				Type objectType,
				Type returnType,
				MethodInfo targetMethod,
				Expression instance,
				ParameterExpression lambdaParam,
				Expression lambdaBody)
			{
				var funcType = typeof(Func<,>).MakeGenericType(objectType, returnType);

				// This is the fluent extension method one, so pass the instance as one more arg.
				return Expression.Call(
					targetMethod,
					instance,
					Expression.Lambda(
						funcType,
						lambdaBody,
						lambdaParam
					)
				);
			}

			private static MethodInfo GetTargetMethod(Type objectType, Type returnType)
			{
				returnType.ThrowIfNotMockeable();
				return FluentMockGenericMethod.MakeGenericMethod(objectType, returnType);
			}
		}

		#endregion

		#region Raise

		/// <summary>
		/// Raises the associated event with the given 
		/// event argument data.
		/// </summary>
		internal void DoRaise(EventInfo ev, EventArgs args)
		{
			if (ev == null)
			{
				throw new InvalidOperationException(Resources.RaisedUnassociatedEvent);
			}

            foreach (var del in this.Interceptor.InterceptionContext.GetInvocationList(ev).ToArray())
            {
                del.InvokePreserveStack(this.Object, args);
            }
        }

		/// <summary>
		/// Raises the associated event with the given 
		/// event argument data.
		/// </summary>
		internal void DoRaise(EventInfo ev, params object[] args)
		{
			if (ev == null)
			{
				throw new InvalidOperationException(Resources.RaisedUnassociatedEvent);
			}

			foreach (var del in this.Interceptor.InterceptionContext.GetInvocationList(ev).ToArray())
            {
                // Non EventHandler-compatible delegates get the straight 
                // arguments, not the typical "sender, args" arguments.
                del.InvokePreserveStack(args);
            }
        }

		#endregion

		#region As<TInterface>

		/// <include file='Mock.xdoc' path='docs/doc[@for="Mock.As{TInterface}"]/*'/>
		[SuppressMessage("Microsoft.Naming", "CA1716:IdentifiersShouldNotMatchKeywords", MessageId = "As", Justification = "We want the method called exactly as the keyword because that's what it does, it adds an implemented interface so that you can cast it later.")]
		public virtual Mock<TInterface> As<TInterface>()
			where TInterface : class
		{
			if (this.isInitialized && !this.ImplementedInterfaces.Contains(typeof(TInterface)))
			{
				throw new InvalidOperationException(Resources.AlreadyInitialized);
			}

			if (!typeof(TInterface).IsInterface)
			{
				throw new ArgumentException(Resources.AsMustBeInterface);
			}

			if (!this.ImplementedInterfaces.Contains(typeof(TInterface)))
			{
				this.ImplementedInterfaces.Add(typeof(TInterface));
			}

			return new AsInterface<TInterface>(this);
		}

		#endregion

		#region Default Values

		/// <include file='Mock.Generic.xdoc' path='docs/doc[@for="Mock.SetReturnDefault{TReturn}"]/*'/>
		public void SetReturnsDefault<TReturn>(TReturn value)
		{
			this.DefaultValueProvider.DefineDefault(value);
		}

		#endregion

<<<<<<< HEAD
        internal static void VerifyInSequence<T>(
          Mock mock,
          CallSequence sequence,
          Expression<Action<T>> expression,
          string failMessage)
        {
          var methodCall = expression.ToMethodCall();
          var method = methodCall.Method;
          ThrowIfVerifyNonVirtual(expression, method);
          var args = methodCall.Arguments.ToArray();

          var expected = new MethodCall(mock, null, expression, method, args) { FailMessage = failMessage };
          VerifyInSequenceCalls(GetInterceptor(methodCall.Object, mock), sequence, expected, expression);
        }

        internal static void VerifyGetInSequence<T, TProperty>(
          Mock mock,
          CallSequence sequence,
          Expression<Func<T, TProperty>> expression,
          string failMessage) where T : class
        {
          var method = expression.ToPropertyInfo().GetGetMethod(true);
          ThrowIfVerifyNonVirtual(expression, method);

          var expected = new MethodCallReturn<T, TProperty>(mock, null, expression, method, new Expression[0])
          {
            FailMessage = failMessage
          };
          VerifyInSequenceCalls(
            GetInterceptor(((MemberExpression)expression.Body).Expression, mock),
            sequence,
            expected,
            expression
          );
        }

        internal static void VerifySetInSequence<T>(
          Mock<T> mock,
          CallSequence sequence,
          Action<T> setterExpression,
          string failMessage) where T : class
        {
          Interceptor targetInterceptor = null;
          Expression expression = null;
          var expected = SetupSetImpl<T, MethodCall<T>>(mock, setterExpression, (m, expr, method, value) =>
          {
            targetInterceptor = m.Interceptor;
            expression = expr;
            return new MethodCall<T>(m, null, expr, method, value) { FailMessage = failMessage };
          });

          VerifyInSequenceCalls(targetInterceptor, sequence, expected, expression);
        }


        static void VerifyInSequenceCalls(
          Interceptor targetInterceptor,
          CallSequence sequence,
          IProxyCall expected,
          Expression expression)
        {

          var isCallMatched = sequence.MovePast(new ExpectedCall(expected, targetInterceptor.InterceptionContext.Mock));
          if (!isCallMatched)
          {
            var setups = targetInterceptor.InterceptionContext.OrderedCalls.Where(oc => AreSameMethod(oc.SetupExpression, expression));
            ThrowVerifyException(expected, setups, targetInterceptor.InterceptionContext.ActualInvocations, expression, Times.Once(), 0);
          }
        }

    }
=======
	}
>>>>>>> 029d5100
}<|MERGE_RESOLUTION|>--- conflicted
+++ resolved
@@ -52,145 +52,6 @@
 
 namespace Moq
 {
-<<<<<<< HEAD
-    /// <include file='Mock.xdoc' path='docs/doc[@for="Mock"]/*'/>
-    public abstract partial class Mock : IHideObjectMembers
-    {
-        private bool isInitialized;
-        private bool callBase;
-        private DefaultValue defaultValue = DefaultValue.Empty;
-        private IDefaultValueProvider defaultValueProvider = new EmptyDefaultValueProvider();
-        
-        /// <summary>
-        /// Sequence where calls made on the mock are recorded for verification
-        /// </summary>
-        public CallSequence CallSequence { get; set; }
-
-        /// <include file='Mock.xdoc' path='docs/doc[@for="Mock.ctor"]/*'/>
-        protected Mock()
-        {
-            this.ImplementedInterfaces = new List<Type>();
-            this.InnerMocks = new Dictionary<MethodInfo, Mock>();
-            this.CallSequence = CallSequence.None();
-        }
-
-        /// <include file='Mock.xdoc' path='docs/doc[@for="Mock.Get"]/*'/>
-        public static Mock<T> Get<T>(T mocked) where T : class
-        {
-            var mockedOfT = mocked as IMocked<T>;
-            if (mockedOfT != null)
-            {
-                // This would be the fastest check.
-                return mockedOfT.Mock;
-            }
-
-            var aDelegate = mocked as Delegate;
-            if (aDelegate != null)
-            {
-                var mockedDelegateImpl = aDelegate.Target as IMocked<T>;
-                if (mockedDelegateImpl != null)
-                    return mockedDelegateImpl.Mock;
-            }
-
-            var mockedPlain = mocked as IMocked;
-            if (mockedPlain != null)
-            {
-                // We may have received a T of an implemented 
-                // interface in the mock.
-                var mock = mockedPlain.Mock;
-                var imockedType = mocked.GetType().GetInterface("IMocked`1", false);
-                var mockedType = imockedType.GetGenericArguments()[0];
-
-                if (mock.ImplementedInterfaces.Contains(typeof(T)))
-                {
-                    return mock.As<T>();
-                }
-
-                // Alternatively, we may have been asked 
-                // for a type that is assignable to the 
-                // one for the mock.
-                // This is not valid as generic types 
-                // do not support covariance on 
-                // the generic parameters.
-                var types = string.Join(
-                    ", ",
-                    new[] { mockedType }
-                    // Skip first interface which is always our internal IMocked<T>
-                        .Concat(mock.ImplementedInterfaces.Skip(1))
-                        .Select(t => t.Name)
-                        .ToArray());
-
-                throw new ArgumentException(string.Format(
-                    CultureInfo.CurrentCulture,
-                    Resources.InvalidMockGetType,
-                    typeof(T).Name,
-                    types));
-            }
-
-            throw new ArgumentException(Resources.ObjectInstanceNotMock, "mocked");
-        }
-
-        /// <include file='Mock.xdoc' path='docs/doc[@for="Mock.Behavior"]/*'/>
-        public virtual MockBehavior Behavior { get; internal set; }
-
-        /// <include file='Mock.xdoc' path='docs/doc[@for="Mock.CallBase"]/*'/>
-        public virtual bool CallBase
-        {
-            get { return this.callBase; }
-            set { this.callBase = value; }
-        }
-
-        /// <include file='Mock.xdoc' path='docs/doc[@for="Mock.DefaultValue"]/*'/>
-        public virtual DefaultValue DefaultValue
-        {
-            get { return this.defaultValue; }
-            set { this.SetDefaultValue(value); }
-        }
-
-        private void SetDefaultValue(DefaultValue value)
-        {
-            this.defaultValue = value;
-            this.defaultValueProvider = defaultValue == DefaultValue.Mock ?
-                new MockDefaultValueProvider(this) :
-                new EmptyDefaultValueProvider();
-        }
-
-        /// <include file='Mock.xdoc' path='docs/doc[@for="Mock.Object"]/*'/>
-        [SuppressMessage("Microsoft.Naming", "CA1716:IdentifiersShouldNotMatchKeywords", MessageId = "Object", Justification = "Exposes the mocked object instance, so it's appropriate.")]
-        [SuppressMessage("Microsoft.Naming", "CA1721:PropertyNamesShouldNotMatchGetMethods", Justification = "The public Object property is the only one visible to Moq consumers. The protected member is for internal use only.")]
-        public object Object
-        {
-            get { return this.GetObject(); }
-        }
-
-        private object GetObject()
-        {
-            var value = this.OnGetObject();
-            this.isInitialized = true;
-            return value;
-        }
-
-        internal virtual Interceptor Interceptor { get; set; }
-
-        internal virtual Dictionary<MethodInfo, Mock> InnerMocks { get; private set; }
-
-        /// <include file='Mock.xdoc' path='docs/doc[@for="Mock.OnGetObject"]/*'/>
-        [SuppressMessage("Microsoft.Design", "CA1024:UsePropertiesWhereAppropriate", Justification = "This is actually the protected virtual implementation of the property Object.")]
-        protected abstract object OnGetObject();
-
-        /// <summary>
-        /// Retrieves the type of the mocked object, its generic type argument.
-        /// This is used in the auto-mocking of hierarchy access.
-        /// </summary>
-        internal abstract Type MockedType { get; }
-
-        /// <summary>
-        /// If this is a mock of a delegate, this property contains the method
-        /// on the autogenerated interface so that we can convert setup + verify
-        /// expressions on the delegate into expressions on the interface proxy.
-        /// </summary>
-        internal abstract MethodInfo DelegateInterfaceMethod { get; }
-=======
 	/// <include file='Mock.xdoc' path='docs/doc[@for="Mock"]/*'/>
 	public abstract partial class Mock : IHideObjectMembers
 	{
@@ -198,12 +59,18 @@
 		private bool callBase;
 		private DefaultValue defaultValue = DefaultValue.Empty;
 		private IDefaultValueProvider defaultValueProvider = new EmptyDefaultValueProvider();
+        
+        /// <summary>
+        /// Sequence where calls made on the mock are recorded for verification
+        /// </summary>
+        public CallSequence CallSequence { get; set; }
 
 		/// <include file='Mock.xdoc' path='docs/doc[@for="Mock.ctor"]/*'/>
 		protected Mock()
 		{
 			this.ImplementedInterfaces = new List<Type>();
 			this.InnerMocks = new Dictionary<MethodInfo, Mock>();
+            this.CallSequence = CallSequence.None();
 		}
 
 		/// <include file='Mock.xdoc' path='docs/doc[@for="Mock.Get"]/*'/>
@@ -322,7 +189,6 @@
 		/// expressions on the delegate into expressions on the interface proxy.
 		/// </summary>
 		internal abstract MethodInfo DelegateInterfaceMethod { get; }
->>>>>>> 029d5100
 
         /// <summary>
         /// Allows to check whether expression conversion to the <see cref="DelegateInterfaceMethod"/> 
@@ -342,161 +208,6 @@
             get { return this.defaultValueProvider; }
         }
 
-<<<<<<< HEAD
-        /// <summary>
-        /// Exposes the list of extra interfaces implemented by the mock.
-        /// </summary>
-        internal List<Type> ImplementedInterfaces { get; private set; }
-
-        #region Verify
-
-        /// <include file='Mock.xdoc' path='docs/doc[@for="Mock.Verify"]/*'/>
-        [SuppressMessage("Microsoft.Usage", "CA2200:RethrowToPreserveStackDetails", Justification = "We want to explicitly reset the stack trace here.")]
-        public void Verify()
-        {
-            try
-            {
-                this.Interceptor.Verify();
-                foreach (var inner in this.InnerMocks.Values)
-                {
-                    inner.Verify();
-                }
-            }
-            catch (Exception ex)
-            {
-                // Rethrow resetting the call-stack so that 
-                // callers see the exception as happening at 
-                // this call site.
-                // TODO: see how to mangle the stacktrace so 
-                // that the mock doesn't even show up there.
-                throw ex;
-            }
-        }
-
-        /// <include file='Mock.xdoc' path='docs/doc[@for="Mock.VerifyAll"]/*'/>        
-        [SuppressMessage("Microsoft.Usage", "CA2200:RethrowToPreserveStackDetails", Justification = "We want to explicitly reset the stack trace here.")]
-        public void VerifyAll()
-        {
-            try
-            {
-                this.Interceptor.VerifyAll();
-                foreach (var inner in this.InnerMocks.Values)
-                {
-                    inner.VerifyAll();
-                }
-            }
-            catch (Exception ex)
-            {
-                // Rethrow resetting the call-stack so that 
-                // callers see the exception as happening at 
-                // this call site.
-                throw ex;
-            }
-        }
-
-        internal static void Verify<T>(
-            Mock<T> mock,
-            Expression<Action<T>> expression,
-            Times times,
-            string failMessage)
-            where T : class
-        {
-            Guard.NotNull(() => times, times);
-
-            var methodCall = expression.GetCallInfo(mock);
-            var method = methodCall.Method;
-            ThrowIfVerifyNonVirtual(expression, method);
-            var args = methodCall.Arguments.ToArray();
-
-            var expected = new MethodCall(mock, null, expression, method, args) { FailMessage = failMessage };
-            Verify(GetInterceptor(methodCall.Object, mock), expected, expression, times);
-        }
-
-        internal static void Verify<T, TResult>(
-            Mock<T> mock,
-            Expression<Func<T, TResult>> expression,
-            Times times,
-            string failMessage)
-            where T : class
-        {
-            Guard.NotNull(() => times, times);
-
-            if (expression.IsProperty())
-            {
-                VerifyGet<T, TResult>(mock, expression, times, failMessage);
-            }
-            else
-            {
-                var methodCall = expression.GetCallInfo(mock);
-                var method = methodCall.Method;
-                ThrowIfVerifyNonVirtual(expression, method);
-                var args = methodCall.Arguments.ToArray();
-
-                var expected = new MethodCallReturn<T, TResult>(mock, null, expression, method, args)
-                {
-                    FailMessage = failMessage
-                };
-                Verify(GetInterceptor(methodCall.Object, mock), expected, expression, times);
-            }
-        }
-
-        internal static void VerifyGet<T, TProperty>(
-            Mock<T> mock,
-            Expression<Func<T, TProperty>> expression,
-            Times times,
-            string failMessage)
-            where T : class
-        {
-            var method = expression.ToPropertyInfo().GetGetMethod(true);
-            ThrowIfVerifyNonVirtual(expression, method);
-
-            var expected = new MethodCallReturn<T, TProperty>(mock, null, expression, method, new Expression[0])
-            {
-                FailMessage = failMessage
-            };
-            Verify(GetInterceptor(((MemberExpression)expression.Body).Expression, mock), expected, expression, times);
-        }
-
-        internal static void VerifySet<T>(
-            Mock<T> mock,
-            Action<T> setterExpression,
-            Times times,
-            string failMessage)
-            where T : class
-        {
-            Interceptor targetInterceptor = null;
-            Expression expression = null;
-            var expected = SetupSetImpl<T, MethodCall<T>>(mock, setterExpression, (m, expr, method, value) =>
-                {
-                    targetInterceptor = m.Interceptor;
-                    expression = expr;
-                    return new MethodCall<T>(m, null, expr, method, value) { FailMessage = failMessage };
-                });
-
-            Verify(targetInterceptor, expected, expression, times);
-        }
-
-        private static bool AreSameMethod(Expression left, Expression right)
-        {
-            var leftLambda = left.ToLambda();
-            var rightLambda = right.ToLambda();
-            if (leftLambda != null && rightLambda != null &&
-                leftLambda.Body is MethodCallExpression && rightLambda.Body is MethodCallExpression)
-            {
-                return leftLambda.ToMethodCall().Method == rightLambda.ToMethodCall().Method;
-            }
-
-            return false;
-        }
-
-        private static void Verify(
-            Interceptor targetInterceptor,
-            MethodCall expected,
-            Expression expression,
-            Times times)
-        {
-            IEnumerable<ICallContext> actualCalls = targetInterceptor.InterceptionContext.ActualInvocations;
-=======
 		/// <summary>
 		/// Exposes the list of extra interfaces implemented by the mock.
 		/// </summary>
@@ -651,25 +362,23 @@
 		{
             // .Where does an enumeration, and calls to a mocked method concurrent to VerifyCalls might change the content of ActualCalls. therefore, it is necessary to take a snapshot, using ToList(), so that concurrent calls will not impact the ongoing verification.
 		    var actualCalls = targetInterceptor.InterceptionContext.ActualInvocations.ToList();
->>>>>>> 029d5100
 
             var callCount = actualCalls.Where(currentCall => expected.Matches(currentCall)).Count();
             if (!times.Verify(callCount))
             {
                 var setups = targetInterceptor.InterceptionContext.OrderedCalls.Where(oc => AreSameMethod(oc.SetupExpression, expression));
                 ThrowVerifyException(expected, setups, actualCalls, expression, times, callCount);
-<<<<<<< HEAD
-            }
-        }
-
-        private static void ThrowVerifyException(
-            IProxyCall expected,
-            IEnumerable<IProxyCall> setups,
-            IEnumerable<ICallContext> actualCalls,
-            Expression expression,
-            Times times,
-            int callCount)
-        {
+			}
+		}
+
+		private static void ThrowVerifyException(
+			IProxyCall expected,
+			IEnumerable<IProxyCall> setups,
+			IEnumerable<ICallContext> actualCalls,
+			Expression expression,
+			Times times,
+			int callCount)
+		{
           ThrowVerifyException(expected.FailMessage, setups, actualCalls, expression, times, callCount);
         }
 
@@ -682,70 +391,12 @@
             int callCount)
         {
           var message = times.GetExceptionMessage(failMessage, expression.ToStringFixed(), callCount) +
-                Environment.NewLine + FormatSetupsInfo(setups) +
-                Environment.NewLine + FormatInvocations(actualCalls);
-            throw new MockException(MockException.ExceptionReason.VerificationFailed, message);
-        }
-
-
-        private static string FormatSetupsInfo(IEnumerable<IProxyCall> setups)
-        {
-            var expressionSetups = setups
-                .Select(s => s.SetupExpression.ToStringFixed() + ", " + FormatCallCount(s.CallCount))
-                .ToArray();
-
-            return expressionSetups.Length == 0 ?
-                "No setups configured." :
-                Environment.NewLine + "Configured setups:" + Environment.NewLine + string.Join(Environment.NewLine, expressionSetups);
-        }
-
-        private static string FormatCallCount(int callCount)
-        {
-            if (callCount == 0)
-            {
-                return "Times.Never";
-            }
-
-            if (callCount == 1)
-            {
-                return "Times.Once";
-            }
-
-            return string.Format(CultureInfo.CurrentCulture, "Times.Exactly({0})", callCount);
-        }
-
-        private static string FormatInvocations(IEnumerable<ICallContext> invocations)
-        {
-            var formattedInvocations = invocations
-                .Select(i => i.Format())
-                .ToArray();
-
-            return formattedInvocations.Length == 0 ?
-                "No invocations performed." :
-                Environment.NewLine + "Performed invocations:" + Environment.NewLine + string.Join(Environment.NewLine, formattedInvocations);
-        }
-
-        #endregion
-
-        #region Setup
-=======
-			}
-		}
-
-		private static void ThrowVerifyException(
-			MethodCall expected,
-			IEnumerable<IProxyCall> setups,
-			IEnumerable<ICallContext> actualCalls,
-			Expression expression,
-			Times times,
-			int callCount)
-		{
-			var message = times.GetExceptionMessage(expected.FailMessage, expression.ToStringFixed(), callCount) +
 				Environment.NewLine + FormatSetupsInfo(setups) +
 				Environment.NewLine + FormatInvocations(actualCalls);
 			throw new MockException(MockException.ExceptionReason.VerificationFailed, message);
 		}
 
+
 		private static string FormatSetupsInfo(IEnumerable<IProxyCall> setups)
 		{
 			var expressionSetups = setups
@@ -786,7 +437,6 @@
 		#endregion
 
 		#region Setup
->>>>>>> 029d5100
 
         internal static MethodCall<T> Setup<T>(Mock<T> mock, Expression<Action<T>> expression, Condition condition)
             where T : class
@@ -1366,7 +1016,6 @@
 
 		#endregion
 
-<<<<<<< HEAD
         internal static void VerifyInSequence<T>(
           Mock mock,
           CallSequence sequence,
@@ -1437,8 +1086,5 @@
           }
         }
 
-    }
-=======
 	}
->>>>>>> 029d5100
 }