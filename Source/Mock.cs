<<<<<<< HEAD
//Copyright (c) 2007. Clarius Consulting, Manas Technology Solutions, InSTEDD
//http://code.google.com/p/moq/
=======
﻿//Copyright (c) 2007. Clarius Consulting, Manas Technology Solutions, InSTEDD
//https://github.com/moq/moq4
>>>>>>> acd11656
//All rights reserved.

//Redistribution and use in source and binary forms, 
//with or without modification, are permitted provided 
//that the following conditions are met:

//    * Redistributions of source code must retain the 
//    above copyright notice, this list of conditions and 
//    the following disclaimer.

//    * Redistributions in binary form must reproduce 
//    the above copyright notice, this list of conditions 
//    and the following disclaimer in the documentation 
//    and/or other materials provided with the distribution.

//    * Neither the name of Clarius Consulting, Manas Technology Solutions or InSTEDD nor the 
//    names of its contributors may be used to endorse 
//    or promote products derived from this software 
//    without specific prior written permission.

//THIS SOFTWARE IS PROVIDED BY THE COPYRIGHT HOLDERS AND 
//CONTRIBUTORS "AS IS" AND ANY EXPRESS OR IMPLIED WARRANTIES, 
//INCLUDING, BUT NOT LIMITED TO, THE IMPLIED WARRANTIES OF 
//MERCHANTABILITY AND FITNESS FOR A PARTICULAR PURPOSE ARE 
//DISCLAIMED. IN NO EVENT SHALL THE COPYRIGHT OWNER OR 
//CONTRIBUTORS BE LIABLE FOR ANY DIRECT, INDIRECT, INCIDENTAL, 
//SPECIAL, EXEMPLARY, OR CONSEQUENTIAL DAMAGES (INCLUDING, 
//BUT NOT LIMITED TO, PROCUREMENT OF SUBSTITUTE GOODS OR 
//SERVICES; LOSS OF USE, DATA, OR PROFITS; OR BUSINESS 
//INTERRUPTION) HOWEVER CAUSED AND ON ANY THEORY OF LIABILITY, 
//WHETHER IN CONTRACT, STRICT LIABILITY, OR TORT (INCLUDING 
//NEGLIGENCE OR OTHERWISE) ARISING IN ANY WAY OUT OF THE USE 
//OF THIS SOFTWARE, EVEN IF ADVISED OF THE POSSIBILITY OF 
//SUCH DAMAGE.

//[This is the BSD license, see
// http://www.opensource.org/licenses/bsd-license.php]

using System.Collections.Concurrent;
using Moq.Properties;
using Moq.Proxy;
using System;
using System.Collections.Generic;
using System.Diagnostics.CodeAnalysis;
using System.Globalization;
using System.Linq;
using System.Linq.Expressions;
using System.Reflection;
using System.Runtime.CompilerServices;


namespace Moq
{
	/// <include file='Mock.xdoc' path='docs/doc[@for="Mock"]/*'/>
	public abstract partial class Mock : IFluentInterface
	{
		private bool isInitialized;
		private DefaultValue defaultValue = DefaultValue.Empty;
		private IDefaultValueProvider defaultValueProvider = new EmptyDefaultValueProvider();

		/// <include file='Mock.xdoc' path='docs/doc[@for="Mock.ctor"]/*'/>
		protected Mock()
		{
			this.ImplementedInterfaces = new List<Type>();
			this.InnerMocks = new ConcurrentDictionary<MethodInfo, Mock>();
		}

		/// <include file='Mock.xdoc' path='docs/doc[@for="Mock.Get"]/*'/>
		public static Mock<T> Get<T>(T mocked) where T : class
		{
			var mockedOfT = mocked as IMocked<T>;
			if (mockedOfT != null)
			{
				// This would be the fastest check.
				return mockedOfT.Mock;
			}

			var aDelegate = mocked as Delegate;
			if (aDelegate != null)
			{
				var mockedDelegateImpl = aDelegate.Target as IMocked<T>;
				if (mockedDelegateImpl != null)
					return mockedDelegateImpl.Mock;
			}

			var mockedPlain = mocked as IMocked;
			if (mockedPlain != null)
			{
				// We may have received a T of an implemented 
				// interface in the mock.
				var mock = mockedPlain.Mock;
				var imockedType = mocked.GetType().GetTypeInfo().ImplementedInterfaces.Single(i => i.Name.Equals("IMocked`1", StringComparison.Ordinal));
				var mockedType = imockedType.GetGenericArguments()[0];

				if (mock.ImplementedInterfaces.Contains(typeof (T)))
				{
					return mock.As<T>();
				}

				// Alternatively, we may have been asked 
				// for a type that is assignable to the 
				// one for the mock.
				// This is not valid as generic types 
				// do not support covariance on 
				// the generic parameters.
				var types = string.Join(
					", ",
					new[] {mockedType}
<<<<<<< HEAD
						// Skip first interface which is always our internal IMocked<T>
						.Concat(mock.ImplementedInterfaces.Skip(1))
=======
						// Ignore internally defined IMocked<T>
						.Concat(mock.ImplementedInterfaces.Where(t => t != imockedType))
>>>>>>> acd11656
						.Select(t => t.Name)
						.ToArray());

				throw new ArgumentException(string.Format(
					CultureInfo.CurrentCulture,
					Resources.InvalidMockGetType,
					typeof (T).Name,
					types));
			}

			throw new ArgumentException(Resources.ObjectInstanceNotMock, "mocked");
		}

		/// <include file='Mock.xdoc' path='docs/doc[@for="Mock.Verify"]/*'/>
		public static void Verify(params Mock[] mocks)
		{
			foreach (var mock in mocks)
			{
				mock.Verify();
			}
		}
<<<<<<< HEAD

=======
		
>>>>>>> acd11656
		/// <include file='Mock.xdoc' path='docs/doc[@for="Mock.VerifyAll"]/*'/>
		public static void VerifyAll(params Mock[] mocks)
		{
			foreach (var mock in mocks)
			{
				mock.VerifyAll();
			}
		}

		/// <include file='Mock.xdoc' path='docs/doc[@for="Mock.Behavior"]/*'/>
		public virtual MockBehavior Behavior { get; internal set; }

		/// <include file='Mock.xdoc' path='docs/doc[@for="Mock.CallBase"]/*'/>
		public virtual bool CallBase { get; set; }

		/// <include file='Mock.xdoc' path='docs/doc[@for="Mock.DefaultValue"]/*'/>
		public virtual DefaultValue DefaultValue
		{
			get { return this.defaultValue; }
			set { this.SetDefaultValue(value); }
		}

		private void SetDefaultValue(DefaultValue value)
		{
			this.defaultValue = value;
			this.defaultValueProvider = defaultValue == DefaultValue.Mock
				                            ? new MockDefaultValueProvider(this)
				                            : new EmptyDefaultValueProvider();
		}

		/// <include file='Mock.xdoc' path='docs/doc[@for="Mock.Object"]/*'/>
		[SuppressMessage("Microsoft.Naming", "CA1716:IdentifiersShouldNotMatchKeywords", MessageId = "Object",
			Justification = "Exposes the mocked object instance, so it's appropriate.")]
		[SuppressMessage("Microsoft.Naming", "CA1721:PropertyNamesShouldNotMatchGetMethods",
			Justification = "The public Object property is the only one visible to Moq consumers. The protected member is for internal use only.")]
		public object Object
		{
			get { return this.GetObject(); }
		}

		private object GetObject()
		{
			var value = this.OnGetObject();
			this.isInitialized = true;
			return value;
		}

		internal virtual Interceptor Interceptor { get; set; }

		internal virtual ConcurrentDictionary<MethodInfo, Mock> InnerMocks { get; private set; }

		/// <include file='Mock.xdoc' path='docs/doc[@for="Mock.OnGetObject"]/*'/>
		[SuppressMessage("Microsoft.Design", "CA1024:UsePropertiesWhereAppropriate",
			Justification = "This is actually the protected virtual implementation of the property Object.")]
		protected abstract object OnGetObject();

		/// <summary>
		/// Retrieves the type of the mocked object, its generic type argument.
		/// This is used in the auto-mocking of hierarchy access.
		/// </summary>
		internal abstract Type MockedType { get; }

		/// <summary>
		/// If this is a mock of a delegate, this property contains the method
		/// on the autogenerated interface so that we can convert setup + verify
		/// expressions on the delegate into expressions on the interface proxy.
		/// </summary>
		internal abstract MethodInfo DelegateInterfaceMethod { get; }

		/// <summary>
<<<<<<< HEAD
		/// Allows to check whether expression conversion to the <see cref="DelegateInterfaceMethod"/> 
		/// must be performed on the mock, without causing unnecessarily early initialization of 
=======
		/// Allows to check whether expression conversion to the <see cref="DelegateInterfaceMethod"/>
		/// must be performed on the mock, without causing unnecessarily early initialization of
>>>>>>> acd11656
		/// the mock instance, which breaks As{T}.
		/// </summary>
		internal abstract bool IsDelegateMock { get; }

		/// <summary>
<<<<<<< HEAD
		/// Specifies the class that will determine the default 
		/// value to return when invocations are made that 
		/// have no setups and need to return a default 
=======
		/// Specifies the class that will determine the default
		/// value to return when invocations are made that
		/// have no setups and need to return a default
>>>>>>> acd11656
		/// value (for loose mocks).
		/// </summary>
		internal IDefaultValueProvider DefaultValueProvider
		{
			get { return this.defaultValueProvider; }
		}

		/// <summary>
		/// Exposes the list of extra interfaces implemented by the mock.
		/// </summary>
		internal List<Type> ImplementedInterfaces { get; private set; }

		/// <summary>
		/// Indicates the number of interfaces in <see cref="ImplementedInterfaces"/> that were
		/// defined internally, rather than through calls to <see cref="As{TInterface}"/>.
		/// </summary>
		internal protected int InternallyImplementedInterfaceCount { get; protected set; }

		#region Verify

		/// <include file='Mock.xdoc' path='docs/doc[@for="Mock.Verify"]/*'/>
		[SuppressMessage("Microsoft.Usage", "CA2200:RethrowToPreserveStackDetails", Justification = "We want to explicitly reset the stack trace here.")]
		public void Verify()
		{
			try
			{
				this.Interceptor.Verify();
				foreach (var inner in this.InnerMocks.Values)
				{
					inner.Verify();
				}
			}
			catch (Exception ex)
			{
				// Rethrow resetting the call-stack so that 
				// callers see the exception as happening at 
				// this call site.
				// TODO: see how to mangle the stacktrace so 
				// that the mock doesn't even show up there.
				throw ex;
			}
		}

		/// <include file='Mock.xdoc' path='docs/doc[@for="Mock.VerifyAll"]/*'/>		
		[SuppressMessage("Microsoft.Usage", "CA2200:RethrowToPreserveStackDetails", Justification = "We want to explicitly reset the stack trace here.")]
		public void VerifyAll()
		{
			try
			{
				this.Interceptor.VerifyAll();
				foreach (var inner in this.InnerMocks.Values)
				{
					inner.VerifyAll();
				}
			}
			catch (Exception ex)
			{
				// Rethrow resetting the call-stack so that 
				// callers see the exception as happening at 
				// this call site.
				throw ex;
			}
		}

		internal static void Verify<T>(
			Mock<T> mock,
			Expression<Action<T>> expression,
			Times times,
			string failMessage)
			where T : class
		{
			Guard.NotNull(() => times, times);

			var methodCall = expression.GetCallInfo(mock);
			var method = methodCall.Method;
			ThrowIfVerifyNonVirtual(expression, method);
			var args = methodCall.Arguments.ToArray();

			var expected = new MethodCall(mock, null, expression, method, args) {FailMessage = failMessage};
			VerifyCalls(GetInterceptor(methodCall.Object, mock), expected, expression, times);
		}

		internal static void Verify<T, TResult>(
			Mock<T> mock,
			Expression<Func<T, TResult>> expression,
			Times times,
			string failMessage)
			where T : class
		{
			Guard.NotNull(() => times, times);

			if (expression.IsProperty())
			{
				VerifyGet<T, TResult>(mock, expression, times, failMessage);
			}
			else
			{
				var methodCall = expression.GetCallInfo(mock);
				var method = methodCall.Method;
				ThrowIfVerifyNonVirtual(expression, method);
				var args = methodCall.Arguments.ToArray();

				var expected = new MethodCallReturn<T, TResult>(mock, null, expression, method, args)
				{
					FailMessage = failMessage
				};
				VerifyCalls(GetInterceptor(methodCall.Object, mock), expected, expression, times);
			}
		}

		internal static void VerifyGet<T, TProperty>(
			Mock<T> mock,
			Expression<Func<T, TProperty>> expression,
			Times times,
			string failMessage)
			where T : class
		{
			var method = expression.ToPropertyInfo().GetGetMethod(true);
			ThrowIfVerifyNonVirtual(expression, method);

			var expected = new MethodCallReturn<T, TProperty>(mock, null, expression, method, new Expression[0])
			{
				FailMessage = failMessage
			};
			VerifyCalls(GetInterceptor(((MemberExpression) expression.Body).Expression, mock), expected, expression, times);
		}

		internal static void VerifySet<T>(
			Mock<T> mock,
			Action<T> setterExpression,
			Times times,
			string failMessage)
			where T : class
		{
			Interceptor targetInterceptor = null;
			Expression expression = null;
			var expected = SetupSetImpl<T, MethodCall<T>>(mock, setterExpression, (m, expr, method, value) =>
			{
				targetInterceptor = m.Interceptor;
				expression = expr;
				return new MethodCall<T>(m, null, expr, method, value) {FailMessage = failMessage};
			});

			VerifyCalls(targetInterceptor, expected, expression, times);
		}

		private static bool AreSameMethod(Expression left, Expression right)
		{
			var leftLambda = left.ToLambda();
			var rightLambda = right.ToLambda();
			if (leftLambda != null && rightLambda != null &&
			    leftLambda.Body is MethodCallExpression && rightLambda.Body is MethodCallExpression)
			{
				return leftLambda.ToMethodCall().Method == rightLambda.ToMethodCall().Method;
			}

			return false;
		}

		private static void VerifyCalls(
			Interceptor targetInterceptor,
			MethodCall expected,
			Expression expression,
			Times times)
		{
			// .Where does an enumeration, and calls to a mocked method concurrent to VerifyCalls might change the content of ActualCalls. therefore, it is necessary to take a snapshot, using ToList(), so that concurrent calls will not impact the ongoing verification.
			var actualCalls = targetInterceptor.InterceptionContext.ActualInvocations.ToList();

			var callCount = actualCalls.Where(ac => expected.Matches(ac)).Count();
			if (!times.Verify(callCount))
			{
				var setups = targetInterceptor.InterceptionContext.OrderedCalls.Where(oc => AreSameMethod(oc.SetupExpression, expression));
				ThrowVerifyException(expected, setups, actualCalls, expression, times, callCount);
			}
		}

		private static void ThrowVerifyException(
			MethodCall expected,
			IEnumerable<IProxyCall> setups,
			IEnumerable<ICallContext> actualCalls,
			Expression expression,
			Times times,
			int callCount)
		{
			var message = times.GetExceptionMessage(expected.FailMessage, expression.PartialMatcherAwareEval().ToLambda().ToStringFixed(), callCount) +
			              Environment.NewLine + FormatSetupsInfo(setups) +
			              Environment.NewLine + FormatInvocations(actualCalls);
			throw new MockException(MockException.ExceptionReason.VerificationFailed, message);
		}

		private static string FormatSetupsInfo(IEnumerable<IProxyCall> setups)
		{
			var expressionSetups = setups
				.Select(s => s.SetupExpression.PartialMatcherAwareEval().ToLambda().ToStringFixed() + ", " + FormatCallCount(s.CallCount))
				.ToArray();

			return expressionSetups.Length == 0
				       ? "No setups configured."
				       : Environment.NewLine + "Configured setups:" + Environment.NewLine + string.Join(Environment.NewLine, expressionSetups);
		}

		private static string FormatCallCount(int callCount)
		{
			if (callCount == 0)
			{
				return "Times.Never";
			}

			if (callCount == 1)
			{
				return "Times.Once";
			}

			return string.Format(CultureInfo.CurrentCulture, "Times.Exactly({0})", callCount);
		}

		private static string FormatInvocations(IEnumerable<ICallContext> invocations)
		{
			var formattedInvocations = invocations
				.Select(i => i.Format())
				.ToArray();

			return formattedInvocations.Length == 0
				       ? "No invocations performed."
				       : Environment.NewLine + "Performed invocations:" + Environment.NewLine + string.Join(Environment.NewLine, formattedInvocations);
		}

		#endregion

		#region Setup

		internal static MethodCall<T> Setup<T>(Mock<T> mock, Expression<Action<T>> expression, Condition condition)
			where T : class
		{
			return PexProtector.Invoke(() =>
			{
				var methodCall = expression.GetCallInfo(mock);
				var method = methodCall.Method;
				var args = methodCall.Arguments.ToArray();

				ThrowIfNotMember(expression, method);
				ThrowIfCantOverride(expression, method);
				var call = new MethodCall<T>(mock, condition, expression, method, args);

				var targetInterceptor = GetInterceptor(methodCall.Object, mock);

				targetInterceptor.AddCall(call, SetupKind.Other);

				return call;
			});
		}

		internal static MethodCallReturn<T, TResult> Setup<T, TResult>(
			Mock<T> mock,
			Expression<Func<T, TResult>> expression,
			Condition condition)
			where T : class
		{
			return PexProtector.Invoke(() =>
			{
				if (expression.IsProperty())
				{
					return SetupGet(mock, expression, condition);
				}

				var methodCall = expression.GetCallInfo(mock);
				var method = methodCall.Method;
				var args = methodCall.Arguments.ToArray();

				ThrowIfNotMember(expression, method);
				ThrowIfCantOverride(expression, method);
				var call = new MethodCallReturn<T, TResult>(mock, condition, expression, method, args);

				var targetInterceptor = GetInterceptor(methodCall.Object, mock);

				targetInterceptor.AddCall(call, SetupKind.Other);

				return call;
			});
		}

		internal static MethodCallReturn<T, TProperty> SetupGet<T, TProperty>(
			Mock<T> mock,
			Expression<Func<T, TProperty>> expression,
			Condition condition)
			where T : class
		{
			return PexProtector.Invoke(() =>
			{
				if (expression.IsPropertyIndexer())
				{
					// Treat indexers as regular method invocations.
					return Setup<T, TProperty>(mock, expression, condition);
				}

				var prop = expression.ToPropertyInfo();
				ThrowIfPropertyNotReadable(prop);

				var propGet = prop.GetGetMethod(true);
				ThrowIfCantOverride(expression, propGet);

				var call = new MethodCallReturn<T, TProperty>(mock, condition, expression, propGet, new Expression[0]);
				// Directly casting to MemberExpression is fine as ToPropertyInfo would throw if it wasn't
				var targetInterceptor = GetInterceptor(((MemberExpression) expression.Body).Expression, mock);

				targetInterceptor.AddCall(call, SetupKind.Other);

				return call;
			});
		}

		internal static SetterMethodCall<T, TProperty> SetupSet<T, TProperty>(
			Mock<T> mock,
			Action<T> setterExpression,
			Condition condition)
			where T : class
		{
			return PexProtector.Invoke(() =>
			{
				return SetupSetImpl<T, SetterMethodCall<T, TProperty>>(
					mock,
					setterExpression,
					(m, expr, method, value) =>
					{
						var call = new SetterMethodCall<T, TProperty>(m, condition, expr, method, value[0]);
						m.Interceptor.AddCall(call, SetupKind.PropertySet);
						return call;
					});
			});
		}

		internal static MethodCall<T> SetupSet<T>(Mock<T> mock, Action<T> setterExpression, Condition condition)
			where T : class
		{
			return PexProtector.Invoke(() =>
			{
				return SetupSetImpl<T, MethodCall<T>>(
					mock,
					setterExpression,
					(m, expr, method, values) =>
					{
						var call = new MethodCall<T>(m, condition, expr, method, values);
						m.Interceptor.AddCall(call, SetupKind.PropertySet);
						return call;
					});
			});
		}

		internal static SetterMethodCall<T, TProperty> SetupSet<T, TProperty>(
			Mock<T> mock,
			Expression<Func<T, TProperty>> expression)
			where T : class
		{
			var prop = expression.ToPropertyInfo();
			ThrowIfPropertyNotWritable(prop);

			var propSet = prop.GetSetMethod(true);
			ThrowIfCantOverride(expression, propSet);

			var call = new SetterMethodCall<T, TProperty>(mock, expression, propSet);
			var targetInterceptor = GetInterceptor(((MemberExpression) expression.Body).Expression, mock);

			targetInterceptor.AddCall(call, SetupKind.PropertySet);

			return call;
		}

		private static TCall SetupSetImpl<T, TCall>(
			Mock<T> mock,
			Action<T> setterExpression,
			Func<Mock, Expression, MethodInfo, Expression[], TCall> callFactory)
			where T : class
			where TCall : MethodCall
		{
			using (var context = new FluentMockContext())
			{
				setterExpression(mock.Object);

				var last = context.LastInvocation;
				if (last == null)
				{
					throw new ArgumentException(string.Format(
						CultureInfo.InvariantCulture,
						Resources.SetupOnNonOverridableMember,
						string.Empty));
				}

				var setter = last.Invocation.Method;
				if (!setter.IsPropertySetter())
				{
					throw new ArgumentException(Resources.SetupNotSetter);
				}

				// No need to call ThrowIfCantOverride as non-overridable would have thrown above already.

				// Get the variable name as used in the actual delegate :)
				// because of delegate currying, look at the last parameter for the Action's backing method, not the first
<<<<<<< HEAD
				var setterExpressionParameters = setterExpression.Method.GetParameters();
=======
				var setterExpressionParameters = setterExpression.GetMethodInfo().GetParameters();
>>>>>>> acd11656
				var parameterName = setterExpressionParameters[setterExpressionParameters.Length - 1].Name;
				var x = Expression.Parameter(last.Invocation.Method.DeclaringType, parameterName);

				var arguments = last.Invocation.Arguments;
				var parameters = setter.GetParameters();
				var values = new Expression[arguments.Length];

				if (last.Match == null)
				{
					// Length == 1 || Length == 2 (Indexer property)
					for (int i = 0; i < arguments.Length; i++)
					{
						values[i] = GetValueExpression(arguments[i], parameters[i].ParameterType);
					}

					var lambda = Expression.Lambda(
						typeof (Action<>).MakeGenericType(x.Type),
						Expression.Call(x, last.Invocation.Method, values),
						x);

					return callFactory(last.Mock, lambda, last.Invocation.Method, values);
				}
				else
				{
					var matchers = new Expression[arguments.Length];
					var valueIndex = arguments.Length - 1;
					var propertyType = setter.GetParameters()[valueIndex].ParameterType;

					// If the value matcher is not equal to the property 
					// type (i.e. prop is int?, but you use It.IsAny<int>())
					// add a cast.
					if (last.Match.RenderExpression.Type != propertyType)
					{
						values[valueIndex] = Expression.Convert(last.Match.RenderExpression, propertyType);
					}
					else
					{
						values[valueIndex] = last.Match.RenderExpression;
					}

					matchers[valueIndex] = new MatchExpression(last.Match);

					if (arguments.Length == 2)
					{
						// TODO: what about multi-index setters?
						// Add the index value for the property indexer
						values[0] = GetValueExpression(arguments[0], parameters[0].ParameterType);
						// TODO: No matcher supported now for the index
						matchers[0] = values[0];
					}

					var lambda = Expression.Lambda(
						typeof (Action<>).MakeGenericType(x.Type),
						Expression.Call(x, last.Invocation.Method, values),
						x);

					return callFactory(last.Mock, lambda, last.Invocation.Method, matchers);
				}
			}
		}

		private static Expression GetValueExpression(object value, Type type)
		{
			if (value != null && value.GetType() == type)
			{
				return Expression.Constant(value);
			}

			// Add a cast if values do not match exactly (i.e. for Nullable<T>)
			return Expression.Convert(Expression.Constant(value), type);
		}

		internal static void SetupAllProperties(Mock mock)
		{
			PexProtector.Invoke(() =>
			{
				var mockedTypesStack = new Stack<Type>();
				SetupAllProperties(mock, mockedTypesStack);
			});
		}

		private static void SetupAllProperties(Mock mock, Stack<Type> mockedTypesStack)
		{
			var mockType = mock.MockedType;
			mockedTypesStack.Push(mockType);
<<<<<<< HEAD
			var properties = mockType.GetProperties()
				.Concat(mockType.GetInterfaces().SelectMany(i => i.GetProperties()))
				.Where(p =>
				       p.CanRead && p.CanOverrideGet() &&
				       p.GetIndexParameters().Length == 0 &&
				       !(p.CanWrite ^ (p.CanWrite & p.CanOverrideSet())))
=======

			var properties =
				mockType
				.GetAllPropertiesInDepthFirstOrder()
				// ^ Depth-first traversal is important because properties in derived interfaces
				//   that shadow properties in base interfaces should be set up last. This
				//   enables the use case where a getter-only property is redeclared in a derived
				//   interface as a getter-and-setter property.
				.Where(p =>
					   p.CanRead && p.CanOverrideGet() &&
					   p.GetIndexParameters().Length == 0 &&
					   p.CanWrite == p.CanOverrideSet())
					   // ^ The last condition will be true for two kinds of properties:
					   //    (a) those that are read-only; and
					   //    (b) those that are writable and whose setter can be overridden.
>>>>>>> acd11656
				.Distinct();

			var setupPropertyMethod = mock.GetType().GetMethods()
				.First(m => m.Name == "SetupProperty" && m.GetParameters().Length == 2);
			var setupGetMethod = mock.GetType().GetMethods()
				.First(m => m.Name == "SetupGet" && m.GetParameters().Length == 1);

			foreach (var property in properties)
			{
				var expression = GetPropertyExpression(mockType, property);
				object initialValue = GetInitialValue(mock.DefaultValueProvider, mockedTypesStack, property);

				var mocked = initialValue as IMocked;
				if (mocked != null)
				{
					SetupAllProperties(mocked.Mock, mockedTypesStack);
				}

				if (property.CanWrite)
				{
					setupPropertyMethod.MakeGenericMethod(property.PropertyType)
<<<<<<< HEAD
						.Invoke(mock, new[] {expression, initialValue});
=======
						.Invoke(mock, new[] { expression, initialValue });
>>>>>>> acd11656
				}
				else
				{
					var genericSetupGetMethod = setupGetMethod.MakeGenericMethod(property.PropertyType);
					var returnsMethod =
						genericSetupGetMethod
							.ReturnType
<<<<<<< HEAD
							.GetInterface("IReturnsGetter`2", ignoreCase: false)
							.GetMethod("Returns", new Type[] {property.PropertyType});
=======
							.GetTypeInfo()
							.ImplementedInterfaces
							.SingleOrDefault(i => i.Name.Equals("IReturnsGetter`2", StringComparison.OrdinalIgnoreCase))
							.GetTypeInfo()
							.DeclaredMethods
							.SingleOrDefault(m => m.Name == "Returns" && m.GetParameterTypes().Count() == 1 && m.GetParameterTypes().First() == property.PropertyType);
>>>>>>> acd11656

					var returnsGetter = genericSetupGetMethod.Invoke(mock, new[] {expression});
					returnsMethod.Invoke(returnsGetter, new[] {initialValue});
				}
			}
		}

		private static object GetInitialValue(IDefaultValueProvider valueProvider, Stack<Type> mockedTypesStack, PropertyInfo property)
		{
			if (mockedTypesStack.Contains(property.PropertyType))
			{
				// to deal with loops in the property graph
				valueProvider = new EmptyDefaultValueProvider();
			}
<<<<<<< HEAD
			else
			{
				// to make sure that properties of types that don't impelemt ISerializable properly (Castle throws ArgumentException)
=======
#if FEATURE_SERIALIZATION
			else
			{
				// to make sure that properties of types that don't implement ISerializable properly (Castle throws ArgumentException)
>>>>>>> acd11656
				// are mocked with default value instead.
				// It will only result in exception if the properties are accessed.
				valueProvider = new SerializableTypesValueProvider(valueProvider);
			}
<<<<<<< HEAD
=======
#endif
>>>>>>> acd11656
			return valueProvider.ProvideDefault(property.GetGetMethod());
		}

		private static Expression GetPropertyExpression(Type mockType, PropertyInfo property)
		{
			var param = Expression.Parameter(mockType, "m");
			return Expression.Lambda(Expression.MakeMemberAccess(param, property), param);
		}

		/// <summary>
		/// Gets the interceptor target for the given expression and root mock, 
		/// building the intermediate hierarchy of mock objects if necessary.
		/// </summary>
		private static Interceptor GetInterceptor(Expression fluentExpression, Mock mock)
		{
			var targetExpression = FluentMockVisitor.Accept(fluentExpression, mock);
			var targetLambda = Expression.Lambda<Func<Mock>>(Expression.Convert(targetExpression, typeof (Mock)));

			var targetObject = targetLambda.Compile()();
			return targetObject.Interceptor;
		}

		[SuppressMessage("Microsoft.Usage", "CA2208:InstantiateArgumentExceptionsCorrectly",
			Justification = "This is a helper method for the one receiving the expression.")]
		private static void ThrowIfPropertyNotWritable(PropertyInfo prop)
		{
			if (!prop.CanWrite)
			{
				throw new ArgumentException(string.Format(
					CultureInfo.CurrentCulture,
					Resources.PropertyNotWritable,
					prop.DeclaringType.Name,
					prop.Name), "expression");
			}
		}

		private static void ThrowIfPropertyNotReadable(PropertyInfo prop)
		{
			// If property is not readable, the compiler won't let 
			// the user to specify it in the lambda :)
			// This is just reassuring that in case they build the 
			// expression tree manually?
			if (!prop.CanRead)
			{
				throw new ArgumentException(string.Format(
					CultureInfo.CurrentCulture,
					Resources.PropertyNotReadable,
					prop.DeclaringType.Name,
					prop.Name));
			}
		}

		private static void ThrowIfCantOverride(Expression setup, MethodInfo method)
		{
			if (!method.CanOverride())
			{
				throw new NotSupportedException(string.Format(
					CultureInfo.CurrentCulture,
					Resources.SetupOnNonOverridableMember,
					setup.ToStringFixed()));
			}
		}

		private static void ThrowIfVerifyNonVirtual(Expression verify, MethodInfo method)
		{
			if (!method.CanOverride())
			{
				throw new NotSupportedException(string.Format(
					CultureInfo.CurrentCulture,
					Resources.VerifyOnNonVirtualMember,
					verify.ToStringFixed()));
			}
		}

		private static void ThrowIfNotMember(Expression setup, MethodInfo method)
		{
			if (method.IsStatic)
			{
				throw new NotSupportedException(string.Format(
					CultureInfo.CurrentCulture,
					Resources.SetupOnNonMemberMethod,
					setup.ToStringFixed()));
			}
		}

		private static void ThrowIfCantOverride<T>(MethodBase setter) where T : class
		{
			if (!setter.CanOverride())
			{
				throw new NotSupportedException(string.Format(
					CultureInfo.CurrentCulture,
					Resources.SetupOnNonOverridableMember,
					typeof (T).Name + "." + setter.Name.Substring(4)));
			}
		}

		private class FluentMockVisitor : ExpressionVisitor
		{
<<<<<<< HEAD
			private static readonly MethodInfo FluentMockGenericMethod = ((Func<Mock<string>, Expression<Func<string, string>>, Mock<string>>)
			                                                              QueryableMockExtensions.FluentMock).Method.GetGenericMethodDefinition();

			private static readonly MethodInfo MockGetGenericMethod = ((Func<string, Mock<string>>) Get)
				.Method.GetGenericMethodDefinition();
=======
			static readonly MethodInfo FluentMockGenericMethod = ((Func<Mock<string>, Expression<Func<string, string>>, Mock<string>>)
				QueryableMockExtensions.FluentMock<string, string>).GetMethodInfo().GetGenericMethodDefinition();
			static readonly MethodInfo MockGetGenericMethod = ((Func<string, Mock<string>>)Moq.Mock.Get<string>)
				.GetMethodInfo().GetGenericMethodDefinition();
>>>>>>> acd11656

			private readonly Expression expression;
			private readonly Mock mock;

			private FluentMockVisitor(Expression expression, Mock mock)
			{
				this.expression = expression;
				this.mock = mock;
			}

			public static Expression Accept(Expression expression, Mock mock)
			{
				return new FluentMockVisitor(expression, mock).Accept();
			}

			private Expression Accept()
			{
				return Visit(expression);
			}

			protected override Expression VisitParameter(ParameterExpression p)
			{
				// the actual first object being used in a fluent expression, 
				// which will be against the actual mock rather than 
				// the parameter.
				return Expression.Constant(mock);
			}

			protected override Expression VisitMethodCall(MethodCallExpression node)
			{
				if (node == null)
				{
					return null;
				}

				var lambdaParam = Expression.Parameter(node.Object.Type, "mock");
				Expression lambdaBody = Expression.Call(lambdaParam, node.Method, node.Arguments);
				var targetMethod = GetTargetMethod(node.Object.Type, node.Method.ReturnType);

				return TranslateFluent(
					node.Object.Type,
					node.Method.ReturnType,
					targetMethod,
					this.Visit(node.Object),
					lambdaParam,
					lambdaBody);
			}

			protected override Expression VisitMember(MemberExpression node)
			{
				if (node == null)
				{
					return null;
				}

				// Translate differently member accesses over transparent
				// compiler-generated types as they are typically the 
				// anonymous types generated to build up the query expressions.
				if (node.Expression.NodeType == ExpressionType.Parameter &&
<<<<<<< HEAD
				    node.Expression.Type.GetCustomAttribute<CompilerGeneratedAttribute>(false) != null)
=======
					node.Expression.Type.GetTypeInfo().GetCustomAttribute<CompilerGeneratedAttribute>(false) != null)
>>>>>>> acd11656
				{
					var memberType = node.Member is FieldInfo
						                 ? ((FieldInfo) node.Member).FieldType
						                 : ((PropertyInfo) node.Member).PropertyType;

					// Generate a Mock.Get over the entire member access rather.
					// <anonymous_type>.foo => Mock.Get(<anonymous_type>.foo)
					return Expression.Call(null,
						MockGetGenericMethod.MakeGenericMethod(memberType), node);
				}

				// If member is not mock-able, actually, including being a sealed class, etc.?
				if (node.Member is FieldInfo)
					throw new NotSupportedException();

				var lambdaParam = Expression.Parameter(node.Expression.Type, "mock");
				Expression lambdaBody = Expression.MakeMemberAccess(lambdaParam, node.Member);
				var targetMethod = GetTargetMethod(node.Expression.Type, ((PropertyInfo) node.Member).PropertyType);

				return TranslateFluent(node.Expression.Type, ((PropertyInfo) node.Member).PropertyType, targetMethod, Visit(node.Expression), lambdaParam, lambdaBody);
			}

			private static Expression TranslateFluent(
				Type objectType,
				Type returnType,
				MethodInfo targetMethod,
				Expression instance,
				ParameterExpression lambdaParam,
				Expression lambdaBody)
			{
				var funcType = typeof (Func<,>).MakeGenericType(objectType, returnType);

				// This is the fluent extension method one, so pass the instance as one more arg.
				return Expression.Call(
					targetMethod,
					instance,
					Expression.Lambda(
						funcType,
						lambdaBody,
						lambdaParam
						)
					);
			}

			private static MethodInfo GetTargetMethod(Type objectType, Type returnType)
			{
				returnType.ThrowIfNotMockeable();
				return FluentMockGenericMethod.MakeGenericMethod(objectType, returnType);
			}
		}

		#endregion

		#region Raise

		/// <summary>
		/// Raises the associated event with the given 
		/// event argument data.
		/// </summary>
		internal void DoRaise(EventInfo ev, EventArgs args)
		{
			if (ev == null)
			{
				throw new InvalidOperationException(Resources.RaisedUnassociatedEvent);
			}

			foreach (var del in this.Interceptor.InterceptionContext.GetInvocationList(ev).ToArray())
			{
				del.InvokePreserveStack(this.Object, args);
			}
		}

		/// <summary>
		/// Raises the associated event with the given
		/// event argument data.
		/// </summary>
		internal void DoRaise(EventInfo ev, params object[] args)
		{
			if (ev == null)
			{
				throw new InvalidOperationException(Resources.RaisedUnassociatedEvent);
			}

			foreach (var del in this.Interceptor.InterceptionContext.GetInvocationList(ev).ToArray())
			{
<<<<<<< HEAD
				// Non EventHandler-compatible delegates get the straight 
=======
				// Non EventHandler-compatible delegates get the straight
>>>>>>> acd11656
				// arguments, not the typical "sender, args" arguments.
				del.InvokePreserveStack(args);
			}
		}

		#endregion

		#region As<TInterface>

		/// <include file='Mock.xdoc' path='docs/doc[@for="Mock.As{TInterface}"]/*'/>
		[SuppressMessage("Microsoft.Naming", "CA1716:IdentifiersShouldNotMatchKeywords", MessageId = "As",
			Justification =
				"We want the method called exactly as the keyword because that's what it does, it adds an implemented interface so that you can cast it later.")]
		public virtual Mock<TInterface> As<TInterface>()
			where TInterface : class
		{
<<<<<<< HEAD
			if (this.isInitialized && !this.ImplementedInterfaces.Contains(typeof (TInterface)))
=======
			var index = this.ImplementedInterfaces.LastIndexOf(typeof(TInterface));

			var isImplemented = index >= 0;
			if (this.isInitialized && !isImplemented)
>>>>>>> acd11656
			{
				throw new InvalidOperationException(Resources.AlreadyInitialized);
			}

<<<<<<< HEAD
			if (!typeof (TInterface).IsInterface)
=======
			if (!typeof(TInterface).GetTypeInfo().IsInterface)
>>>>>>> acd11656
			{
				throw new ArgumentException(Resources.AsMustBeInterface);
			}

<<<<<<< HEAD
			if (!this.ImplementedInterfaces.Contains(typeof (TInterface)))
			{
				this.ImplementedInterfaces.Add(typeof (TInterface));
=======
			var isNotOrInternallyImplemented = index < this.InternallyImplementedInterfaceCount - 1; // - 1 because of IMocked<>
			if (isNotOrInternallyImplemented)
			{
				// We get here for either of two reasons:
				//
				// 1. We are being asked to implement an interface that the mocked type does *not* itself
				//    inherit or implement. We need to hand this interface type to DynamicProxy's
				//    `CreateClassProxy` method as an additional interface to be implemented. Therefore we
				//    add it at the end of this list, after the "internally implemented" interfaces
				//    (i.e. those that the mocked type inherits or implements itself, plus `IMocked<>`).
				//    In this case, `index == -1`.
				//
				// 2. The user is possibly going to create a setup through an interface type that the
				//    mocked type *does* implement. Since the mocked type might implement that interface's
				//    methods non-virtually, we can only intercept those if DynamicProxy reimplements the
				//    interface in the generated proxy type. Therefore we do the same as for (1). Note
				//    that this might lead to the interface type being contained twice in the list, once
				//    as an "internally implemented" type, and once as an "additional" type. That should
				//    not matter apart from slightly higher memory consumption, but it has the benefit
				//    that we don't need to perform a non-atomic removal of the "internally implemented"
				//    item.
				//    In this case, `index >= 0 && index < this.InternallyImplementedInterfaceCount - 1`.
				this.ImplementedInterfaces.Add(typeof(TInterface));
>>>>>>> acd11656
			}

			return new AsInterface<TInterface>(this);
		}

		#endregion

		#region Default Values

		/// <include file='Mock.Generic.xdoc' path='docs/doc[@for="Mock.SetReturnDefault{TReturn}"]/*'/>
		public void SetReturnsDefault<TReturn>(TReturn value)
		{
			this.DefaultValueProvider.DefineDefault(value);
		}

		#endregion

	}
}<|MERGE_RESOLUTION|>--- conflicted
+++ resolved
@@ -1,10 +1,5 @@
-<<<<<<< HEAD
-//Copyright (c) 2007. Clarius Consulting, Manas Technology Solutions, InSTEDD
-//http://code.google.com/p/moq/
-=======
 ﻿//Copyright (c) 2007. Clarius Consulting, Manas Technology Solutions, InSTEDD
 //https://github.com/moq/moq4
->>>>>>> acd11656
 //All rights reserved.
 
 //Redistribution and use in source and binary forms, 
@@ -55,7 +50,6 @@
 using System.Reflection;
 using System.Runtime.CompilerServices;
 
-
 namespace Moq
 {
 	/// <include file='Mock.xdoc' path='docs/doc[@for="Mock"]/*'/>
@@ -99,7 +93,7 @@
 				var imockedType = mocked.GetType().GetTypeInfo().ImplementedInterfaces.Single(i => i.Name.Equals("IMocked`1", StringComparison.Ordinal));
 				var mockedType = imockedType.GetGenericArguments()[0];
 
-				if (mock.ImplementedInterfaces.Contains(typeof (T)))
+				if (mock.ImplementedInterfaces.Contains(typeof(T)))
 				{
 					return mock.As<T>();
 				}
@@ -113,26 +107,21 @@
 				var types = string.Join(
 					", ",
 					new[] {mockedType}
-<<<<<<< HEAD
-						// Skip first interface which is always our internal IMocked<T>
-						.Concat(mock.ImplementedInterfaces.Skip(1))
-=======
 						// Ignore internally defined IMocked<T>
 						.Concat(mock.ImplementedInterfaces.Where(t => t != imockedType))
->>>>>>> acd11656
 						.Select(t => t.Name)
 						.ToArray());
 
 				throw new ArgumentException(string.Format(
 					CultureInfo.CurrentCulture,
 					Resources.InvalidMockGetType,
-					typeof (T).Name,
+					typeof(T).Name,
 					types));
 			}
 
 			throw new ArgumentException(Resources.ObjectInstanceNotMock, "mocked");
 		}
-
+		
 		/// <include file='Mock.xdoc' path='docs/doc[@for="Mock.Verify"]/*'/>
 		public static void Verify(params Mock[] mocks)
 		{
@@ -141,11 +130,7 @@
 				mock.Verify();
 			}
 		}
-<<<<<<< HEAD
-
-=======
 		
->>>>>>> acd11656
 		/// <include file='Mock.xdoc' path='docs/doc[@for="Mock.VerifyAll"]/*'/>
 		public static void VerifyAll(params Mock[] mocks)
 		{
@@ -171,16 +156,14 @@
 		private void SetDefaultValue(DefaultValue value)
 		{
 			this.defaultValue = value;
-			this.defaultValueProvider = defaultValue == DefaultValue.Mock
-				                            ? new MockDefaultValueProvider(this)
-				                            : new EmptyDefaultValueProvider();
+			this.defaultValueProvider = defaultValue == DefaultValue.Mock ?
+				new MockDefaultValueProvider(this) :
+				new EmptyDefaultValueProvider();
 		}
 
 		/// <include file='Mock.xdoc' path='docs/doc[@for="Mock.Object"]/*'/>
-		[SuppressMessage("Microsoft.Naming", "CA1716:IdentifiersShouldNotMatchKeywords", MessageId = "Object",
-			Justification = "Exposes the mocked object instance, so it's appropriate.")]
-		[SuppressMessage("Microsoft.Naming", "CA1721:PropertyNamesShouldNotMatchGetMethods",
-			Justification = "The public Object property is the only one visible to Moq consumers. The protected member is for internal use only.")]
+		[SuppressMessage("Microsoft.Naming", "CA1716:IdentifiersShouldNotMatchKeywords", MessageId = "Object", Justification = "Exposes the mocked object instance, so it's appropriate.")]
+		[SuppressMessage("Microsoft.Naming", "CA1721:PropertyNamesShouldNotMatchGetMethods", Justification = "The public Object property is the only one visible to Moq consumers. The protected member is for internal use only.")]
 		public object Object
 		{
 			get { return this.GetObject(); }
@@ -198,8 +181,7 @@
 		internal virtual ConcurrentDictionary<MethodInfo, Mock> InnerMocks { get; private set; }
 
 		/// <include file='Mock.xdoc' path='docs/doc[@for="Mock.OnGetObject"]/*'/>
-		[SuppressMessage("Microsoft.Design", "CA1024:UsePropertiesWhereAppropriate",
-			Justification = "This is actually the protected virtual implementation of the property Object.")]
+		[SuppressMessage("Microsoft.Design", "CA1024:UsePropertiesWhereAppropriate", Justification = "This is actually the protected virtual implementation of the property Object.")]
 		protected abstract object OnGetObject();
 
 		/// <summary>
@@ -216,27 +198,16 @@
 		internal abstract MethodInfo DelegateInterfaceMethod { get; }
 
 		/// <summary>
-<<<<<<< HEAD
-		/// Allows to check whether expression conversion to the <see cref="DelegateInterfaceMethod"/> 
-		/// must be performed on the mock, without causing unnecessarily early initialization of 
-=======
 		/// Allows to check whether expression conversion to the <see cref="DelegateInterfaceMethod"/>
 		/// must be performed on the mock, without causing unnecessarily early initialization of
->>>>>>> acd11656
 		/// the mock instance, which breaks As{T}.
 		/// </summary>
 		internal abstract bool IsDelegateMock { get; }
 
 		/// <summary>
-<<<<<<< HEAD
-		/// Specifies the class that will determine the default 
-		/// value to return when invocations are made that 
-		/// have no setups and need to return a default 
-=======
 		/// Specifies the class that will determine the default
 		/// value to return when invocations are made that
 		/// have no setups and need to return a default
->>>>>>> acd11656
 		/// value (for loose mocks).
 		/// </summary>
 		internal IDefaultValueProvider DefaultValueProvider
@@ -315,7 +286,7 @@
 			ThrowIfVerifyNonVirtual(expression, method);
 			var args = methodCall.Arguments.ToArray();
 
-			var expected = new MethodCall(mock, null, expression, method, args) {FailMessage = failMessage};
+			var expected = new MethodCall(mock, null, expression, method, args) { FailMessage = failMessage };
 			VerifyCalls(GetInterceptor(methodCall.Object, mock), expected, expression, times);
 		}
 
@@ -361,7 +332,7 @@
 			{
 				FailMessage = failMessage
 			};
-			VerifyCalls(GetInterceptor(((MemberExpression) expression.Body).Expression, mock), expected, expression, times);
+			VerifyCalls(GetInterceptor(((MemberExpression)expression.Body).Expression, mock), expected, expression, times);
 		}
 
 		internal static void VerifySet<T>(
@@ -374,11 +345,11 @@
 			Interceptor targetInterceptor = null;
 			Expression expression = null;
 			var expected = SetupSetImpl<T, MethodCall<T>>(mock, setterExpression, (m, expr, method, value) =>
-			{
-				targetInterceptor = m.Interceptor;
-				expression = expr;
-				return new MethodCall<T>(m, null, expr, method, value) {FailMessage = failMessage};
-			});
+				{
+					targetInterceptor = m.Interceptor;
+					expression = expr;
+					return new MethodCall<T>(m, null, expr, method, value) { FailMessage = failMessage };
+				});
 
 			VerifyCalls(targetInterceptor, expected, expression, times);
 		}
@@ -388,7 +359,7 @@
 			var leftLambda = left.ToLambda();
 			var rightLambda = right.ToLambda();
 			if (leftLambda != null && rightLambda != null &&
-			    leftLambda.Body is MethodCallExpression && rightLambda.Body is MethodCallExpression)
+				leftLambda.Body is MethodCallExpression && rightLambda.Body is MethodCallExpression)
 			{
 				return leftLambda.ToMethodCall().Method == rightLambda.ToMethodCall().Method;
 			}
@@ -422,8 +393,8 @@
 			int callCount)
 		{
 			var message = times.GetExceptionMessage(expected.FailMessage, expression.PartialMatcherAwareEval().ToLambda().ToStringFixed(), callCount) +
-			              Environment.NewLine + FormatSetupsInfo(setups) +
-			              Environment.NewLine + FormatInvocations(actualCalls);
+				Environment.NewLine + FormatSetupsInfo(setups) +
+				Environment.NewLine + FormatInvocations(actualCalls);
 			throw new MockException(MockException.ExceptionReason.VerificationFailed, message);
 		}
 
@@ -433,9 +404,9 @@
 				.Select(s => s.SetupExpression.PartialMatcherAwareEval().ToLambda().ToStringFixed() + ", " + FormatCallCount(s.CallCount))
 				.ToArray();
 
-			return expressionSetups.Length == 0
-				       ? "No setups configured."
-				       : Environment.NewLine + "Configured setups:" + Environment.NewLine + string.Join(Environment.NewLine, expressionSetups);
+			return expressionSetups.Length == 0 ?
+				"No setups configured." :
+				Environment.NewLine + "Configured setups:" + Environment.NewLine + string.Join(Environment.NewLine, expressionSetups);
 		}
 
 		private static string FormatCallCount(int callCount)
@@ -459,9 +430,9 @@
 				.Select(i => i.Format())
 				.ToArray();
 
-			return formattedInvocations.Length == 0
-				       ? "No invocations performed."
-				       : Environment.NewLine + "Performed invocations:" + Environment.NewLine + string.Join(Environment.NewLine, formattedInvocations);
+			return formattedInvocations.Length == 0 ?
+				"No invocations performed." :
+				Environment.NewLine + "Performed invocations:" + Environment.NewLine + string.Join(Environment.NewLine, formattedInvocations);
 		}
 
 		#endregion
@@ -540,7 +511,7 @@
 
 				var call = new MethodCallReturn<T, TProperty>(mock, condition, expression, propGet, new Expression[0]);
 				// Directly casting to MemberExpression is fine as ToPropertyInfo would throw if it wasn't
-				var targetInterceptor = GetInterceptor(((MemberExpression) expression.Body).Expression, mock);
+				var targetInterceptor = GetInterceptor(((MemberExpression)expression.Body).Expression, mock);
 
 				targetInterceptor.AddCall(call, SetupKind.Other);
 
@@ -597,7 +568,7 @@
 			ThrowIfCantOverride(expression, propSet);
 
 			var call = new SetterMethodCall<T, TProperty>(mock, expression, propSet);
-			var targetInterceptor = GetInterceptor(((MemberExpression) expression.Body).Expression, mock);
+			var targetInterceptor = GetInterceptor(((MemberExpression)expression.Body).Expression, mock);
 
 			targetInterceptor.AddCall(call, SetupKind.PropertySet);
 
@@ -634,11 +605,7 @@
 
 				// Get the variable name as used in the actual delegate :)
 				// because of delegate currying, look at the last parameter for the Action's backing method, not the first
-<<<<<<< HEAD
-				var setterExpressionParameters = setterExpression.Method.GetParameters();
-=======
 				var setterExpressionParameters = setterExpression.GetMethodInfo().GetParameters();
->>>>>>> acd11656
 				var parameterName = setterExpressionParameters[setterExpressionParameters.Length - 1].Name;
 				var x = Expression.Parameter(last.Invocation.Method.DeclaringType, parameterName);
 
@@ -655,7 +622,7 @@
 					}
 
 					var lambda = Expression.Lambda(
-						typeof (Action<>).MakeGenericType(x.Type),
+						typeof(Action<>).MakeGenericType(x.Type),
 						Expression.Call(x, last.Invocation.Method, values),
 						x);
 
@@ -691,7 +658,7 @@
 					}
 
 					var lambda = Expression.Lambda(
-						typeof (Action<>).MakeGenericType(x.Type),
+						typeof(Action<>).MakeGenericType(x.Type),
 						Expression.Call(x, last.Invocation.Method, values),
 						x);
 
@@ -724,14 +691,6 @@
 		{
 			var mockType = mock.MockedType;
 			mockedTypesStack.Push(mockType);
-<<<<<<< HEAD
-			var properties = mockType.GetProperties()
-				.Concat(mockType.GetInterfaces().SelectMany(i => i.GetProperties()))
-				.Where(p =>
-				       p.CanRead && p.CanOverrideGet() &&
-				       p.GetIndexParameters().Length == 0 &&
-				       !(p.CanWrite ^ (p.CanWrite & p.CanOverrideSet())))
-=======
 
 			var properties =
 				mockType
@@ -747,7 +706,6 @@
 					   // ^ The last condition will be true for two kinds of properties:
 					   //    (a) those that are read-only; and
 					   //    (b) those that are writable and whose setter can be overridden.
->>>>>>> acd11656
 				.Distinct();
 
 			var setupPropertyMethod = mock.GetType().GetMethods()
@@ -769,11 +727,7 @@
 				if (property.CanWrite)
 				{
 					setupPropertyMethod.MakeGenericMethod(property.PropertyType)
-<<<<<<< HEAD
-						.Invoke(mock, new[] {expression, initialValue});
-=======
 						.Invoke(mock, new[] { expression, initialValue });
->>>>>>> acd11656
 				}
 				else
 				{
@@ -781,17 +735,12 @@
 					var returnsMethod =
 						genericSetupGetMethod
 							.ReturnType
-<<<<<<< HEAD
-							.GetInterface("IReturnsGetter`2", ignoreCase: false)
-							.GetMethod("Returns", new Type[] {property.PropertyType});
-=======
 							.GetTypeInfo()
 							.ImplementedInterfaces
 							.SingleOrDefault(i => i.Name.Equals("IReturnsGetter`2", StringComparison.OrdinalIgnoreCase))
 							.GetTypeInfo()
 							.DeclaredMethods
 							.SingleOrDefault(m => m.Name == "Returns" && m.GetParameterTypes().Count() == 1 && m.GetParameterTypes().First() == property.PropertyType);
->>>>>>> acd11656
 
 					var returnsGetter = genericSetupGetMethod.Invoke(mock, new[] {expression});
 					returnsMethod.Invoke(returnsGetter, new[] {initialValue});
@@ -806,24 +755,15 @@
 				// to deal with loops in the property graph
 				valueProvider = new EmptyDefaultValueProvider();
 			}
-<<<<<<< HEAD
-			else
-			{
-				// to make sure that properties of types that don't impelemt ISerializable properly (Castle throws ArgumentException)
-=======
 #if FEATURE_SERIALIZATION
 			else
 			{
 				// to make sure that properties of types that don't implement ISerializable properly (Castle throws ArgumentException)
->>>>>>> acd11656
 				// are mocked with default value instead.
 				// It will only result in exception if the properties are accessed.
 				valueProvider = new SerializableTypesValueProvider(valueProvider);
 			}
-<<<<<<< HEAD
-=======
 #endif
->>>>>>> acd11656
 			return valueProvider.ProvideDefault(property.GetGetMethod());
 		}
 
@@ -840,14 +780,13 @@
 		private static Interceptor GetInterceptor(Expression fluentExpression, Mock mock)
 		{
 			var targetExpression = FluentMockVisitor.Accept(fluentExpression, mock);
-			var targetLambda = Expression.Lambda<Func<Mock>>(Expression.Convert(targetExpression, typeof (Mock)));
+			var targetLambda = Expression.Lambda<Func<Mock>>(Expression.Convert(targetExpression, typeof(Mock)));
 
 			var targetObject = targetLambda.Compile()();
 			return targetObject.Interceptor;
 		}
 
-		[SuppressMessage("Microsoft.Usage", "CA2208:InstantiateArgumentExceptionsCorrectly",
-			Justification = "This is a helper method for the one receiving the expression.")]
+		[SuppressMessage("Microsoft.Usage", "CA2208:InstantiateArgumentExceptionsCorrectly", Justification = "This is a helper method for the one receiving the expression.")]
 		private static void ThrowIfPropertyNotWritable(PropertyInfo prop)
 		{
 			if (!prop.CanWrite)
@@ -916,29 +855,21 @@
 				throw new NotSupportedException(string.Format(
 					CultureInfo.CurrentCulture,
 					Resources.SetupOnNonOverridableMember,
-					typeof (T).Name + "." + setter.Name.Substring(4)));
+					typeof(T).Name + "." + setter.Name.Substring(4)));
 			}
 		}
 
 		private class FluentMockVisitor : ExpressionVisitor
 		{
-<<<<<<< HEAD
-			private static readonly MethodInfo FluentMockGenericMethod = ((Func<Mock<string>, Expression<Func<string, string>>, Mock<string>>)
-			                                                              QueryableMockExtensions.FluentMock).Method.GetGenericMethodDefinition();
-
-			private static readonly MethodInfo MockGetGenericMethod = ((Func<string, Mock<string>>) Get)
-				.Method.GetGenericMethodDefinition();
-=======
 			static readonly MethodInfo FluentMockGenericMethod = ((Func<Mock<string>, Expression<Func<string, string>>, Mock<string>>)
 				QueryableMockExtensions.FluentMock<string, string>).GetMethodInfo().GetGenericMethodDefinition();
 			static readonly MethodInfo MockGetGenericMethod = ((Func<string, Mock<string>>)Moq.Mock.Get<string>)
 				.GetMethodInfo().GetGenericMethodDefinition();
->>>>>>> acd11656
-
-			private readonly Expression expression;
-			private readonly Mock mock;
-
-			private FluentMockVisitor(Expression expression, Mock mock)
+
+			Expression expression;
+			Mock mock;
+
+			public FluentMockVisitor(Expression expression, Mock mock)
 			{
 				this.expression = expression;
 				this.mock = mock;
@@ -949,7 +880,7 @@
 				return new FluentMockVisitor(expression, mock).Accept();
 			}
 
-			private Expression Accept()
+			public Expression Accept()
 			{
 				return Visit(expression);
 			}
@@ -993,15 +924,11 @@
 				// compiler-generated types as they are typically the 
 				// anonymous types generated to build up the query expressions.
 				if (node.Expression.NodeType == ExpressionType.Parameter &&
-<<<<<<< HEAD
-				    node.Expression.Type.GetCustomAttribute<CompilerGeneratedAttribute>(false) != null)
-=======
 					node.Expression.Type.GetTypeInfo().GetCustomAttribute<CompilerGeneratedAttribute>(false) != null)
->>>>>>> acd11656
-				{
-					var memberType = node.Member is FieldInfo
-						                 ? ((FieldInfo) node.Member).FieldType
-						                 : ((PropertyInfo) node.Member).PropertyType;
+				{
+					var memberType = node.Member is FieldInfo ?
+						((FieldInfo)node.Member).FieldType :
+						((PropertyInfo)node.Member).PropertyType;
 
 					// Generate a Mock.Get over the entire member access rather.
 					// <anonymous_type>.foo => Mock.Get(<anonymous_type>.foo)
@@ -1015,9 +942,9 @@
 
 				var lambdaParam = Expression.Parameter(node.Expression.Type, "mock");
 				Expression lambdaBody = Expression.MakeMemberAccess(lambdaParam, node.Member);
-				var targetMethod = GetTargetMethod(node.Expression.Type, ((PropertyInfo) node.Member).PropertyType);
-
-				return TranslateFluent(node.Expression.Type, ((PropertyInfo) node.Member).PropertyType, targetMethod, Visit(node.Expression), lambdaParam, lambdaBody);
+				var targetMethod = GetTargetMethod(node.Expression.Type, ((PropertyInfo)node.Member).PropertyType);
+
+				return TranslateFluent(node.Expression.Type, ((PropertyInfo)node.Member).PropertyType, targetMethod, Visit(node.Expression), lambdaParam, lambdaBody);
 			}
 
 			private static Expression TranslateFluent(
@@ -1028,7 +955,7 @@
 				ParameterExpression lambdaParam,
 				Expression lambdaBody)
 			{
-				var funcType = typeof (Func<,>).MakeGenericType(objectType, returnType);
+				var funcType = typeof(Func<,>).MakeGenericType(objectType, returnType);
 
 				// This is the fluent extension method one, so pass the instance as one more arg.
 				return Expression.Call(
@@ -1038,8 +965,8 @@
 						funcType,
 						lambdaBody,
 						lambdaParam
-						)
-					);
+					)
+				);
 			}
 
 			private static MethodInfo GetTargetMethod(Type objectType, Type returnType)
@@ -1083,11 +1010,7 @@
 
 			foreach (var del in this.Interceptor.InterceptionContext.GetInvocationList(ev).ToArray())
 			{
-<<<<<<< HEAD
-				// Non EventHandler-compatible delegates get the straight 
-=======
 				// Non EventHandler-compatible delegates get the straight
->>>>>>> acd11656
 				// arguments, not the typical "sender, args" arguments.
 				del.InvokePreserveStack(args);
 			}
@@ -1098,38 +1021,23 @@
 		#region As<TInterface>
 
 		/// <include file='Mock.xdoc' path='docs/doc[@for="Mock.As{TInterface}"]/*'/>
-		[SuppressMessage("Microsoft.Naming", "CA1716:IdentifiersShouldNotMatchKeywords", MessageId = "As",
-			Justification =
-				"We want the method called exactly as the keyword because that's what it does, it adds an implemented interface so that you can cast it later.")]
+		[SuppressMessage("Microsoft.Naming", "CA1716:IdentifiersShouldNotMatchKeywords", MessageId = "As", Justification = "We want the method called exactly as the keyword because that's what it does, it adds an implemented interface so that you can cast it later.")]
 		public virtual Mock<TInterface> As<TInterface>()
 			where TInterface : class
 		{
-<<<<<<< HEAD
-			if (this.isInitialized && !this.ImplementedInterfaces.Contains(typeof (TInterface)))
-=======
 			var index = this.ImplementedInterfaces.LastIndexOf(typeof(TInterface));
 
 			var isImplemented = index >= 0;
 			if (this.isInitialized && !isImplemented)
->>>>>>> acd11656
 			{
 				throw new InvalidOperationException(Resources.AlreadyInitialized);
 			}
 
-<<<<<<< HEAD
-			if (!typeof (TInterface).IsInterface)
-=======
 			if (!typeof(TInterface).GetTypeInfo().IsInterface)
->>>>>>> acd11656
 			{
 				throw new ArgumentException(Resources.AsMustBeInterface);
 			}
 
-<<<<<<< HEAD
-			if (!this.ImplementedInterfaces.Contains(typeof (TInterface)))
-			{
-				this.ImplementedInterfaces.Add(typeof (TInterface));
-=======
 			var isNotOrInternallyImplemented = index < this.InternallyImplementedInterfaceCount - 1; // - 1 because of IMocked<>
 			if (isNotOrInternallyImplemented)
 			{
@@ -1153,7 +1061,6 @@
 				//    item.
 				//    In this case, `index >= 0 && index < this.InternallyImplementedInterfaceCount - 1`.
 				this.ImplementedInterfaces.Add(typeof(TInterface));
->>>>>>> acd11656
 			}
 
 			return new AsInterface<TInterface>(this);
