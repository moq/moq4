--- conflicted
+++ resolved
@@ -1,4 +1,4 @@
-//Copyright (c) 2007. Clarius Consulting, Manas Technology Solutions, InSTEDD
+﻿//Copyright (c) 2007. Clarius Consulting, Manas Technology Solutions, InSTEDD
 //http://code.google.com/p/moq/
 //All rights reserved.
 
@@ -50,7 +50,6 @@
 using System.Reflection;
 using System.Runtime.CompilerServices;
 
-
 namespace Moq
 {
 	/// <include file='Mock.xdoc' path='docs/doc[@for="Mock"]/*'/>
@@ -94,7 +93,7 @@
 				var imockedType = mocked.GetType().GetTypeInfo().ImplementedInterfaces.Single(i => i.Name.Equals("IMocked`1", StringComparison.Ordinal));
 				var mockedType = imockedType.GetGenericArguments()[0];
 
-				if (mock.ImplementedInterfaces.Contains(typeof (T)))
+				if (mock.ImplementedInterfaces.Contains(typeof(T)))
 				{
 					return mock.As<T>();
 				}
@@ -116,30 +115,30 @@
 				throw new ArgumentException(string.Format(
 					CultureInfo.CurrentCulture,
 					Resources.InvalidMockGetType,
-					typeof (T).Name,
+					typeof(T).Name,
 					types));
 			}
 
 			throw new ArgumentException(Resources.ObjectInstanceNotMock, "mocked");
 		}
-
+		
 		/// <include file='Mock.xdoc' path='docs/doc[@for="Mock.Verify"]/*'/>
 		public static void Verify(params Mock[] mocks)
-		{
-			foreach (var mock in mocks)
-			{
-				mock.Verify();
-			}
-		}
-
+        	{
+            		foreach (var mock in mocks)
+            		{
+                		mock.Verify();
+            		}
+        	}
+		
 		/// <include file='Mock.xdoc' path='docs/doc[@for="Mock.VerifyAll"]/*'/>
 		public static void VerifyAll(params Mock[] mocks)
-		{
-			foreach (var mock in mocks)
-			{
-				mock.VerifyAll();
-			}
-		}
+        	{
+            		foreach (var mock in mocks)
+            		{
+                		mock.VerifyAll();
+            		}
+        	}
 
 		/// <include file='Mock.xdoc' path='docs/doc[@for="Mock.Behavior"]/*'/>
 		public virtual MockBehavior Behavior { get; internal set; }
@@ -157,16 +156,14 @@
 		private void SetDefaultValue(DefaultValue value)
 		{
 			this.defaultValue = value;
-			this.defaultValueProvider = defaultValue == DefaultValue.Mock
-				                            ? new MockDefaultValueProvider(this)
-				                            : new EmptyDefaultValueProvider();
+			this.defaultValueProvider = defaultValue == DefaultValue.Mock ?
+				new MockDefaultValueProvider(this) :
+				new EmptyDefaultValueProvider();
 		}
 
 		/// <include file='Mock.xdoc' path='docs/doc[@for="Mock.Object"]/*'/>
-		[SuppressMessage("Microsoft.Naming", "CA1716:IdentifiersShouldNotMatchKeywords", MessageId = "Object",
-			Justification = "Exposes the mocked object instance, so it's appropriate.")]
-		[SuppressMessage("Microsoft.Naming", "CA1721:PropertyNamesShouldNotMatchGetMethods",
-			Justification = "The public Object property is the only one visible to Moq consumers. The protected member is for internal use only.")]
+		[SuppressMessage("Microsoft.Naming", "CA1716:IdentifiersShouldNotMatchKeywords", MessageId = "Object", Justification = "Exposes the mocked object instance, so it's appropriate.")]
+		[SuppressMessage("Microsoft.Naming", "CA1721:PropertyNamesShouldNotMatchGetMethods", Justification = "The public Object property is the only one visible to Moq consumers. The protected member is for internal use only.")]
 		public object Object
 		{
 			get { return this.GetObject(); }
@@ -184,8 +181,7 @@
 		internal virtual ConcurrentDictionary<MethodInfo, Mock> InnerMocks { get; private set; }
 
 		/// <include file='Mock.xdoc' path='docs/doc[@for="Mock.OnGetObject"]/*'/>
-		[SuppressMessage("Microsoft.Design", "CA1024:UsePropertiesWhereAppropriate",
-			Justification = "This is actually the protected virtual implementation of the property Object.")]
+		[SuppressMessage("Microsoft.Design", "CA1024:UsePropertiesWhereAppropriate", Justification = "This is actually the protected virtual implementation of the property Object.")]
 		protected abstract object OnGetObject();
 
 		/// <summary>
@@ -201,23 +197,23 @@
 		/// </summary>
 		internal abstract MethodInfo DelegateInterfaceMethod { get; }
 
-		/// <summary>
-		/// Allows to check whether expression conversion to the <see cref="DelegateInterfaceMethod"/> 
-		/// must be performed on the mock, without causing unnecessarily early initialization of 
-		/// the mock instance, which breaks As{T}.
-		/// </summary>
-		internal abstract bool IsDelegateMock { get; }
-
-		/// <summary>
-		/// Specifies the class that will determine the default 
-		/// value to return when invocations are made that 
-		/// have no setups and need to return a default 
-		/// value (for loose mocks).
-		/// </summary>
-		internal IDefaultValueProvider DefaultValueProvider
-		{
-			get { return this.defaultValueProvider; }
-		}
+        /// <summary>
+        /// Allows to check whether expression conversion to the <see cref="DelegateInterfaceMethod"/> 
+        /// must be performed on the mock, without causing unnecessarily early initialization of 
+        /// the mock instance, which breaks As{T}.
+        /// </summary>
+        internal abstract bool IsDelegateMock { get; }
+
+        /// <summary>
+        /// Specifies the class that will determine the default 
+        /// value to return when invocations are made that 
+        /// have no setups and need to return a default 
+        /// value (for loose mocks).
+        /// </summary>
+        internal IDefaultValueProvider DefaultValueProvider
+        {
+            get { return this.defaultValueProvider; }
+        }
 
 		/// <summary>
 		/// Exposes the list of extra interfaces implemented by the mock.
@@ -290,7 +286,7 @@
 			ThrowIfVerifyNonVirtual(expression, method);
 			var args = methodCall.Arguments.ToArray();
 
-			var expected = new MethodCall(mock, null, expression, method, args) {FailMessage = failMessage};
+			var expected = new MethodCall(mock, null, expression, method, args) { FailMessage = failMessage };
 			VerifyCalls(GetInterceptor(methodCall.Object, mock), expected, expression, times);
 		}
 
@@ -336,7 +332,7 @@
 			{
 				FailMessage = failMessage
 			};
-			VerifyCalls(GetInterceptor(((MemberExpression) expression.Body).Expression, mock), expected, expression, times);
+			VerifyCalls(GetInterceptor(((MemberExpression)expression.Body).Expression, mock), expected, expression, times);
 		}
 
 		internal static void VerifySet<T>(
@@ -349,11 +345,11 @@
 			Interceptor targetInterceptor = null;
 			Expression expression = null;
 			var expected = SetupSetImpl<T, MethodCall<T>>(mock, setterExpression, (m, expr, method, value) =>
-			{
-				targetInterceptor = m.Interceptor;
-				expression = expr;
-				return new MethodCall<T>(m, null, expr, method, value) {FailMessage = failMessage};
-			});
+				{
+					targetInterceptor = m.Interceptor;
+					expression = expr;
+					return new MethodCall<T>(m, null, expr, method, value) { FailMessage = failMessage };
+				});
 
 			VerifyCalls(targetInterceptor, expected, expression, times);
 		}
@@ -363,7 +359,7 @@
 			var leftLambda = left.ToLambda();
 			var rightLambda = right.ToLambda();
 			if (leftLambda != null && rightLambda != null &&
-			    leftLambda.Body is MethodCallExpression && rightLambda.Body is MethodCallExpression)
+				leftLambda.Body is MethodCallExpression && rightLambda.Body is MethodCallExpression)
 			{
 				return leftLambda.ToMethodCall().Method == rightLambda.ToMethodCall().Method;
 			}
@@ -377,14 +373,14 @@
 			Expression expression,
 			Times times)
 		{
-			// .Where does an enumeration, and calls to a mocked method concurrent to VerifyCalls might change the content of ActualCalls. therefore, it is necessary to take a snapshot, using ToList(), so that concurrent calls will not impact the ongoing verification.
-			var actualCalls = targetInterceptor.InterceptionContext.ActualInvocations.ToList();
-
-			var callCount = actualCalls.Where(ac => expected.Matches(ac)).Count();
-			if (!times.Verify(callCount))
-			{
+            // .Where does an enumeration, and calls to a mocked method concurrent to VerifyCalls might change the content of ActualCalls. therefore, it is necessary to take a snapshot, using ToList(), so that concurrent calls will not impact the ongoing verification.
+		    var actualCalls = targetInterceptor.InterceptionContext.ActualInvocations.ToList();
+
+            var callCount = actualCalls.Where(ac => expected.Matches(ac)).Count();
+            if (!times.Verify(callCount))
+            {
 				var setups = targetInterceptor.InterceptionContext.OrderedCalls.Where(oc => AreSameMethod(oc.SetupExpression, expression));
-				ThrowVerifyException(expected, setups, actualCalls, expression, times, callCount);
+                ThrowVerifyException(expected, setups, actualCalls, expression, times, callCount);
 			}
 		}
 
@@ -397,8 +393,8 @@
 			int callCount)
 		{
 			var message = times.GetExceptionMessage(expected.FailMessage, expression.PartialMatcherAwareEval().ToLambda().ToStringFixed(), callCount) +
-			              Environment.NewLine + FormatSetupsInfo(setups) +
-			              Environment.NewLine + FormatInvocations(actualCalls);
+				Environment.NewLine + FormatSetupsInfo(setups) +
+				Environment.NewLine + FormatInvocations(actualCalls);
 			throw new MockException(MockException.ExceptionReason.VerificationFailed, message);
 		}
 
@@ -408,9 +404,9 @@
 				.Select(s => s.SetupExpression.PartialMatcherAwareEval().ToLambda().ToStringFixed() + ", " + FormatCallCount(s.CallCount))
 				.ToArray();
 
-			return expressionSetups.Length == 0
-				       ? "No setups configured."
-				       : Environment.NewLine + "Configured setups:" + Environment.NewLine + string.Join(Environment.NewLine, expressionSetups);
+			return expressionSetups.Length == 0 ?
+				"No setups configured." :
+				Environment.NewLine + "Configured setups:" + Environment.NewLine + string.Join(Environment.NewLine, expressionSetups);
 		}
 
 		private static string FormatCallCount(int callCount)
@@ -434,27 +430,56 @@
 				.Select(i => i.Format())
 				.ToArray();
 
-			return formattedInvocations.Length == 0
-				       ? "No invocations performed."
-				       : Environment.NewLine + "Performed invocations:" + Environment.NewLine + string.Join(Environment.NewLine, formattedInvocations);
+			return formattedInvocations.Length == 0 ?
+				"No invocations performed." :
+				Environment.NewLine + "Performed invocations:" + Environment.NewLine + string.Join(Environment.NewLine, formattedInvocations);
 		}
 
 		#endregion
 
 		#region Setup
 
-		internal static MethodCall<T> Setup<T>(Mock<T> mock, Expression<Action<T>> expression, Condition condition)
-			where T : class
-		{
-			return PexProtector.Invoke(() =>
-			{
+        internal static MethodCall<T> Setup<T>(Mock<T> mock, Expression<Action<T>> expression, Condition condition)
+            where T : class
+        {
+            return PexProtector.Invoke(() =>
+            {
+                var methodCall = expression.GetCallInfo(mock);
+                var method = methodCall.Method;
+                var args = methodCall.Arguments.ToArray();
+
+				ThrowIfNotMember(expression, method);
+				ThrowIfCantOverride(expression, method);
+				var call = new MethodCall<T>(mock, condition, expression, method, args);
+
+				var targetInterceptor = GetInterceptor(methodCall.Object, mock);
+
+				targetInterceptor.AddCall(call, SetupKind.Other);
+
+				return call;
+			});
+		}
+
+        internal static MethodCallReturn<T, TResult> Setup<T, TResult>(
+            Mock<T> mock,
+            Expression<Func<T, TResult>> expression,
+            Condition condition)
+            where T : class
+        {
+            return PexProtector.Invoke(() =>
+            {
+                if (expression.IsProperty())
+                {
+                    return SetupGet(mock, expression, condition);
+                }
+
 				var methodCall = expression.GetCallInfo(mock);
 				var method = methodCall.Method;
 				var args = methodCall.Arguments.ToArray();
 
 				ThrowIfNotMember(expression, method);
 				ThrowIfCantOverride(expression, method);
-				var call = new MethodCall<T>(mock, condition, expression, method, args);
+				var call = new MethodCallReturn<T, TResult>(mock, condition, expression, method, args);
 
 				var targetInterceptor = GetInterceptor(methodCall.Object, mock);
 
@@ -464,28 +489,29 @@
 			});
 		}
 
-		internal static MethodCallReturn<T, TResult> Setup<T, TResult>(
-			Mock<T> mock,
-			Expression<Func<T, TResult>> expression,
-			Condition condition)
-			where T : class
-		{
-			return PexProtector.Invoke(() =>
-			{
-				if (expression.IsProperty())
-				{
-					return SetupGet(mock, expression, condition);
-				}
-
-				var methodCall = expression.GetCallInfo(mock);
-				var method = methodCall.Method;
-				var args = methodCall.Arguments.ToArray();
-
-				ThrowIfNotMember(expression, method);
-				ThrowIfCantOverride(expression, method);
-				var call = new MethodCallReturn<T, TResult>(mock, condition, expression, method, args);
-
-				var targetInterceptor = GetInterceptor(methodCall.Object, mock);
+        internal static MethodCallReturn<T, TProperty> SetupGet<T, TProperty>(
+            Mock<T> mock,
+            Expression<Func<T, TProperty>> expression,
+            Condition condition)
+            where T : class
+        {
+            return PexProtector.Invoke(() =>
+            {
+                if (expression.IsPropertyIndexer())
+                {
+                    // Treat indexers as regular method invocations.
+                    return Setup<T, TProperty>(mock, expression, condition);
+                }
+
+				var prop = expression.ToPropertyInfo();
+				ThrowIfPropertyNotReadable(prop);
+
+				var propGet = prop.GetGetMethod(true);
+				ThrowIfCantOverride(expression, propGet);
+
+				var call = new MethodCallReturn<T, TProperty>(mock, condition, expression, propGet, new Expression[0]);
+				// Directly casting to MemberExpression is fine as ToPropertyInfo would throw if it wasn't
+				var targetInterceptor = GetInterceptor(((MemberExpression)expression.Body).Expression, mock);
 
 				targetInterceptor.AddCall(call, SetupKind.Other);
 
@@ -493,72 +519,42 @@
 			});
 		}
 
-		internal static MethodCallReturn<T, TProperty> SetupGet<T, TProperty>(
-			Mock<T> mock,
-			Expression<Func<T, TProperty>> expression,
-			Condition condition)
-			where T : class
-		{
-			return PexProtector.Invoke(() =>
-			{
-				if (expression.IsPropertyIndexer())
-				{
-					// Treat indexers as regular method invocations.
-					return Setup<T, TProperty>(mock, expression, condition);
-				}
-
-				var prop = expression.ToPropertyInfo();
-				ThrowIfPropertyNotReadable(prop);
-
-				var propGet = prop.GetGetMethod(true);
-				ThrowIfCantOverride(expression, propGet);
-
-				var call = new MethodCallReturn<T, TProperty>(mock, condition, expression, propGet, new Expression[0]);
-				// Directly casting to MemberExpression is fine as ToPropertyInfo would throw if it wasn't
-				var targetInterceptor = GetInterceptor(((MemberExpression) expression.Body).Expression, mock);
-
-				targetInterceptor.AddCall(call, SetupKind.Other);
-
-				return call;
-			});
-		}
-
-		internal static SetterMethodCall<T, TProperty> SetupSet<T, TProperty>(
-			Mock<T> mock,
-			Action<T> setterExpression,
-			Condition condition)
-			where T : class
-		{
-			return PexProtector.Invoke(() =>
-			{
-				return SetupSetImpl<T, SetterMethodCall<T, TProperty>>(
-					mock,
-					setterExpression,
-					(m, expr, method, value) =>
-					{
-						var call = new SetterMethodCall<T, TProperty>(m, condition, expr, method, value[0]);
-						m.Interceptor.AddCall(call, SetupKind.PropertySet);
-						return call;
-					});
-			});
-		}
-
-		internal static MethodCall<T> SetupSet<T>(Mock<T> mock, Action<T> setterExpression, Condition condition)
-			where T : class
-		{
-			return PexProtector.Invoke(() =>
-			{
-				return SetupSetImpl<T, MethodCall<T>>(
-					mock,
-					setterExpression,
-					(m, expr, method, values) =>
-					{
-						var call = new MethodCall<T>(m, condition, expr, method, values);
-						m.Interceptor.AddCall(call, SetupKind.PropertySet);
-						return call;
-					});
-			});
-		}
+        internal static SetterMethodCall<T, TProperty> SetupSet<T, TProperty>(
+            Mock<T> mock,
+            Action<T> setterExpression,
+            Condition condition)
+            where T : class
+        {
+            return PexProtector.Invoke(() =>
+            {
+                return SetupSetImpl<T, SetterMethodCall<T, TProperty>>(
+                    mock,
+                    setterExpression,
+                    (m, expr, method, value) =>
+                    {
+                        var call = new SetterMethodCall<T, TProperty>(m, condition, expr, method, value[0]);
+                        m.Interceptor.AddCall(call, SetupKind.PropertySet);
+                        return call;
+                    });
+            });
+        }
+
+        internal static MethodCall<T> SetupSet<T>(Mock<T> mock, Action<T> setterExpression, Condition condition)
+            where T : class
+        {
+            return PexProtector.Invoke(() =>
+            {
+                return SetupSetImpl<T, MethodCall<T>>(
+                    mock,
+                    setterExpression,
+                    (m, expr, method, values) =>
+                    {
+                        var call = new MethodCall<T>(m, condition, expr, method, values);
+                        m.Interceptor.AddCall(call, SetupKind.PropertySet);
+                        return call;
+                    });
+            });
+        }
 
 		internal static SetterMethodCall<T, TProperty> SetupSet<T, TProperty>(
 			Mock<T> mock,
@@ -572,7 +568,7 @@
 			ThrowIfCantOverride(expression, propSet);
 
 			var call = new SetterMethodCall<T, TProperty>(mock, expression, propSet);
-			var targetInterceptor = GetInterceptor(((MemberExpression) expression.Body).Expression, mock);
+			var targetInterceptor = GetInterceptor(((MemberExpression)expression.Body).Expression, mock);
 
 			targetInterceptor.AddCall(call, SetupKind.PropertySet);
 
@@ -609,15 +605,9 @@
 
 				// Get the variable name as used in the actual delegate :)
 				// because of delegate currying, look at the last parameter for the Action's backing method, not the first
-<<<<<<< HEAD
 				var setterExpressionParameters = setterExpression.GetMethodInfo().GetParameters();
 				var parameterName = setterExpressionParameters[setterExpressionParameters.Length - 1].Name;
                 var x = Expression.Parameter(last.Invocation.Method.DeclaringType, parameterName);
-=======
-				var setterExpressionParameters = setterExpression.Method.GetParameters();
-				var parameterName = setterExpressionParameters[setterExpressionParameters.Length - 1].Name;
-				var x = Expression.Parameter(last.Invocation.Method.DeclaringType, parameterName);
->>>>>>> 195219e9
 
 				var arguments = last.Invocation.Arguments;
 				var parameters = setter.GetParameters();
@@ -632,7 +622,7 @@
 					}
 
 					var lambda = Expression.Lambda(
-						typeof (Action<>).MakeGenericType(x.Type),
+						typeof(Action<>).MakeGenericType(x.Type),
 						Expression.Call(x, last.Invocation.Method, values),
 						x);
 
@@ -668,7 +658,7 @@
 					}
 
 					var lambda = Expression.Lambda(
-						typeof (Action<>).MakeGenericType(x.Type),
+						typeof(Action<>).MakeGenericType(x.Type),
 						Expression.Call(x, last.Invocation.Method, values),
 						x);
 
@@ -709,10 +699,10 @@
 				       !(p.CanWrite ^ (p.CanWrite & p.CanOverrideSet())))
 				.Distinct();
 
-			var setupPropertyMethod = mock.GetType().GetMethods()
-				.First(m => m.Name == "SetupProperty" && m.GetParameters().Length == 2);
-			var setupGetMethod = mock.GetType().GetMethods()
-				.First(m => m.Name == "SetupGet" && m.GetParameters().Length == 1);
+                var setupPropertyMethod = mock.GetType().GetMethods()
+                    .First(m => m.Name == "SetupProperty" && m.GetParameters().Length == 2);
+                var setupGetMethod = mock.GetType().GetMethods()
+                    .First(m => m.Name == "SetupGet" && m.GetParameters().Length == 1);
 
 			foreach (var property in properties)
 			{
@@ -725,27 +715,6 @@
 					SetupAllProperties(mocked.Mock, mockedTypesStack);
 				}
 
-				if (property.CanWrite)
-				{
-					setupPropertyMethod.MakeGenericMethod(property.PropertyType)
-						.Invoke(mock, new[] {expression, initialValue});
-				}
-				else
-				{
-					var genericSetupGetMethod = setupGetMethod.MakeGenericMethod(property.PropertyType);
-					var returnsMethod =
-						genericSetupGetMethod
-							.ReturnType
-							.GetInterface("IReturnsGetter`2", ignoreCase: false)
-							.GetMethod("Returns", new Type[] {property.PropertyType});
-
-					var returnsGetter = genericSetupGetMethod.Invoke(mock, new[] {expression});
-					returnsMethod.Invoke(returnsGetter, new[] {initialValue});
-				}
-			}
-		}
-
-<<<<<<< HEAD
                     if (property.CanWrite)
                     {
                         setupPropertyMethod.MakeGenericMethod(property.PropertyType)
@@ -764,13 +733,12 @@
 								.DeclaredMethods
 								.SingleOrDefault(m => m.Name == "Returns" && m.GetParameterTypes().Count() == 1 && m.GetParameterTypes().First() == property.PropertyType);
 
-                        var returnsGetter = genericSetupGetMethod.Invoke(mock, new[] { expression });
-                        returnsMethod.Invoke(returnsGetter, new[] { initialValue });
-                    }
-                }
-            });
-        }
-=======
+					var returnsGetter = genericSetupGetMethod.Invoke(mock, new[] {expression});
+					returnsMethod.Invoke(returnsGetter, new[] {initialValue});
+				}
+			}
+		}
+
 		private static object GetInitialValue(IDefaultValueProvider valueProvider, Stack<Type> mockedTypesStack, PropertyInfo property)
 		{
 			if (mockedTypesStack.Contains(property.PropertyType))
@@ -787,7 +755,6 @@
 			}
 			return valueProvider.ProvideDefault(property.GetGetMethod());
 		}
->>>>>>> 195219e9
 
 		private static Expression GetPropertyExpression(Type mockType, PropertyInfo property)
 		{
@@ -802,14 +769,13 @@
 		private static Interceptor GetInterceptor(Expression fluentExpression, Mock mock)
 		{
 			var targetExpression = FluentMockVisitor.Accept(fluentExpression, mock);
-			var targetLambda = Expression.Lambda<Func<Mock>>(Expression.Convert(targetExpression, typeof (Mock)));
+			var targetLambda = Expression.Lambda<Func<Mock>>(Expression.Convert(targetExpression, typeof(Mock)));
 
 			var targetObject = targetLambda.Compile()();
 			return targetObject.Interceptor;
 		}
 
-		[SuppressMessage("Microsoft.Usage", "CA2208:InstantiateArgumentExceptionsCorrectly",
-			Justification = "This is a helper method for the one receiving the expression.")]
+		[SuppressMessage("Microsoft.Usage", "CA2208:InstantiateArgumentExceptionsCorrectly", Justification = "This is a helper method for the one receiving the expression.")]
 		private static void ThrowIfPropertyNotWritable(PropertyInfo prop)
 		{
 			if (!prop.CanWrite)
@@ -878,29 +844,21 @@
 				throw new NotSupportedException(string.Format(
 					CultureInfo.CurrentCulture,
 					Resources.SetupOnNonOverridableMember,
-					typeof (T).Name + "." + setter.Name.Substring(4)));
+					typeof(T).Name + "." + setter.Name.Substring(4)));
 			}
 		}
 
 		private class FluentMockVisitor : ExpressionVisitor
 		{
-<<<<<<< HEAD
 			static readonly MethodInfo FluentMockGenericMethod = ((Func<Mock<string>, Expression<Func<string, string>>, Mock<string>>)
 				QueryableMockExtensions.FluentMock<string, string>).GetMethodInfo().GetGenericMethodDefinition();
 			static readonly MethodInfo MockGetGenericMethod = ((Func<string, Mock<string>>)Moq.Mock.Get<string>)
 				.GetMethodInfo().GetGenericMethodDefinition();
-=======
-			private static readonly MethodInfo FluentMockGenericMethod = ((Func<Mock<string>, Expression<Func<string, string>>, Mock<string>>)
-			                                                              QueryableMockExtensions.FluentMock).Method.GetGenericMethodDefinition();
-
-			private static readonly MethodInfo MockGetGenericMethod = ((Func<string, Mock<string>>) Get)
-				.Method.GetGenericMethodDefinition();
->>>>>>> 195219e9
-
-			private readonly Expression expression;
-			private readonly Mock mock;
-
-			private FluentMockVisitor(Expression expression, Mock mock)
+
+			Expression expression;
+			Mock mock;
+
+			public FluentMockVisitor(Expression expression, Mock mock)
 			{
 				this.expression = expression;
 				this.mock = mock;
@@ -911,7 +869,7 @@
 				return new FluentMockVisitor(expression, mock).Accept();
 			}
 
-			private Expression Accept()
+			public Expression Accept()
 			{
 				return Visit(expression);
 			}
@@ -955,15 +913,11 @@
 				// compiler-generated types as they are typically the 
 				// anonymous types generated to build up the query expressions.
 				if (node.Expression.NodeType == ExpressionType.Parameter &&
-<<<<<<< HEAD
 					node.Expression.Type.GetTypeInfo().GetCustomAttribute<CompilerGeneratedAttribute>(false) != null)
-=======
-				    node.Expression.Type.GetCustomAttribute<CompilerGeneratedAttribute>(false) != null)
->>>>>>> 195219e9
-				{
-					var memberType = node.Member is FieldInfo
-						                 ? ((FieldInfo) node.Member).FieldType
-						                 : ((PropertyInfo) node.Member).PropertyType;
+				{
+					var memberType = node.Member is FieldInfo ?
+						((FieldInfo)node.Member).FieldType :
+						((PropertyInfo)node.Member).PropertyType;
 
 					// Generate a Mock.Get over the entire member access rather.
 					// <anonymous_type>.foo => Mock.Get(<anonymous_type>.foo)
@@ -977,9 +931,9 @@
 
 				var lambdaParam = Expression.Parameter(node.Expression.Type, "mock");
 				Expression lambdaBody = Expression.MakeMemberAccess(lambdaParam, node.Member);
-				var targetMethod = GetTargetMethod(node.Expression.Type, ((PropertyInfo) node.Member).PropertyType);
-
-				return TranslateFluent(node.Expression.Type, ((PropertyInfo) node.Member).PropertyType, targetMethod, Visit(node.Expression), lambdaParam, lambdaBody);
+				var targetMethod = GetTargetMethod(node.Expression.Type, ((PropertyInfo)node.Member).PropertyType);
+
+				return TranslateFluent(node.Expression.Type, ((PropertyInfo)node.Member).PropertyType, targetMethod, Visit(node.Expression), lambdaParam, lambdaBody);
 			}
 
 			private static Expression TranslateFluent(
@@ -990,7 +944,7 @@
 				ParameterExpression lambdaParam,
 				Expression lambdaBody)
 			{
-				var funcType = typeof (Func<,>).MakeGenericType(objectType, returnType);
+				var funcType = typeof(Func<,>).MakeGenericType(objectType, returnType);
 
 				// This is the fluent extension method one, so pass the instance as one more arg.
 				return Expression.Call(
@@ -1000,8 +954,8 @@
 						funcType,
 						lambdaBody,
 						lambdaParam
-						)
-					);
+					)
+				);
 			}
 
 			private static MethodInfo GetTargetMethod(Type objectType, Type returnType)
@@ -1026,11 +980,11 @@
 				throw new InvalidOperationException(Resources.RaisedUnassociatedEvent);
 			}
 
-			foreach (var del in this.Interceptor.InterceptionContext.GetInvocationList(ev).ToArray())
-			{
-				del.InvokePreserveStack(this.Object, args);
-			}
-		}
+            foreach (var del in this.Interceptor.InterceptionContext.GetInvocationList(ev).ToArray())
+            {
+                del.InvokePreserveStack(this.Object, args);
+            }
+        }
 
 		/// <summary>
 		/// Raises the associated event with the given 
@@ -1044,41 +998,35 @@
 			}
 
 			foreach (var del in this.Interceptor.InterceptionContext.GetInvocationList(ev).ToArray())
-			{
-				// Non EventHandler-compatible delegates get the straight 
-				// arguments, not the typical "sender, args" arguments.
-				del.InvokePreserveStack(args);
-			}
-		}
+            {
+                // Non EventHandler-compatible delegates get the straight 
+                // arguments, not the typical "sender, args" arguments.
+                del.InvokePreserveStack(args);
+            }
+        }
 
 		#endregion
 
 		#region As<TInterface>
 
 		/// <include file='Mock.xdoc' path='docs/doc[@for="Mock.As{TInterface}"]/*'/>
-		[SuppressMessage("Microsoft.Naming", "CA1716:IdentifiersShouldNotMatchKeywords", MessageId = "As",
-			Justification =
-				"We want the method called exactly as the keyword because that's what it does, it adds an implemented interface so that you can cast it later.")]
+		[SuppressMessage("Microsoft.Naming", "CA1716:IdentifiersShouldNotMatchKeywords", MessageId = "As", Justification = "We want the method called exactly as the keyword because that's what it does, it adds an implemented interface so that you can cast it later.")]
 		public virtual Mock<TInterface> As<TInterface>()
 			where TInterface : class
 		{
-			if (this.isInitialized && !this.ImplementedInterfaces.Contains(typeof (TInterface)))
+			if (this.isInitialized && !this.ImplementedInterfaces.Contains(typeof(TInterface)))
 			{
 				throw new InvalidOperationException(Resources.AlreadyInitialized);
 			}
 
-<<<<<<< HEAD
 			if (!typeof(TInterface).GetTypeInfo().IsInterface)
-=======
-			if (!typeof (TInterface).IsInterface)
->>>>>>> 195219e9
 			{
 				throw new ArgumentException(Resources.AsMustBeInterface);
 			}
 
-			if (!this.ImplementedInterfaces.Contains(typeof (TInterface)))
-			{
-				this.ImplementedInterfaces.Add(typeof (TInterface));
+			if (!this.ImplementedInterfaces.Contains(typeof(TInterface)))
+			{
+				this.ImplementedInterfaces.Add(typeof(TInterface));
 			}
 
 			return new AsInterface<TInterface>(this);
