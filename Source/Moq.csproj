﻿<?xml version="1.0" encoding="utf-8"?>
<Project ToolsVersion="12.0" DefaultTargets="Build" xmlns="http://schemas.microsoft.com/developer/msbuild/2003">
<<<<<<< HEAD
  <PropertyGroup>
    <Configuration Condition=" '$(Configuration)' == '' ">Debug</Configuration>
    <Platform Condition=" '$(Platform)' == '' ">AnyCPU</Platform>
    <ProductVersion>9.0.30729</ProductVersion>
    <SchemaVersion>2.0</SchemaVersion>
    <ProjectGuid>{1C91AC30-5977-4BE5-BA67-8EB186C03514}</ProjectGuid>
    <OutputType>Library</OutputType>
    <AppDesignerFolder>Properties</AppDesignerFolder>
    <RootNamespace>Moq</RootNamespace>
    <AssemblyName>Moq</AssemblyName>
    <TargetFrameworkVersion Condition=" '$(TargetFrameworkVersion)' == '' ">v4.5</TargetFrameworkVersion>
    <FileAlignment>512</FileAlignment>
    <SignAssembly>true</SignAssembly>
    <AssemblyOriginatorKeyFile>..\Moq.snk</AssemblyOriginatorKeyFile>
  </PropertyGroup>
  <PropertyGroup>
    <GitIgnoreTagVersion>true</GitIgnoreTagVersion>
    <GitIgnoreBranchVersion>true</GitIgnoreBranchVersion>
    <OutputPath>bin\$(Configuration)\</OutputPath>
    <DebugSymbols>true</DebugSymbols>
    <DebugType>full</DebugType>
    <ErrorReport>prompt</ErrorReport>
    <WarningLevel>4</WarningLevel>
    <DocumentationFile>bin\$(Configuration)\$(AssemblyName).xml</DocumentationFile>
    <TreatWarningsAsErrors>true</TreatWarningsAsErrors>
    <CodeAnalysisRuleSet>AllRules.ruleset</CodeAnalysisRuleSet>
    <NoWarn>0419</NoWarn>
    <Optimize>false</Optimize>
  </PropertyGroup>
  <PropertyGroup Condition=" '$(Configuration)|$(Platform)' == 'Debug|AnyCPU' ">
    <DefineConstants>$(DefineConstants);TRACE;DEBUG;DESKTOP</DefineConstants>
  </PropertyGroup>
  <PropertyGroup Condition=" '$(Configuration)|$(Platform)' == 'Release|AnyCPU' ">
    <DefineConstants>$(DefineConstants);TRACE;CODE_ANALYSIS</DefineConstants>
    <RunCodeAnalysis>true</RunCodeAnalysis>
  </PropertyGroup>
  <ItemGroup>
    <Reference Include="System" />
    <Reference Include="System.Core" />
    <Reference Include="System.Xml" />
  </ItemGroup>
  <ItemGroup>
    <Compile Include="Capture.cs" />
    <Compile Include="CaptureMatch.cs" />
    <Compile Include="ConditionalContext.cs" />
    <Compile Include="IInterceptStrategy.cs" />
    <Compile Include="IMock.cs" />
    <Compile Include="InterceptorStrategies.cs" />
    <Compile Include="Language\ICallback.cs" />
    <Compile Include="Language\ICallback.Generated.cs">
      <AutoGen>True</AutoGen>
      <DesignTime>True</DesignTime>
      <DependentUpon>ICallback.tt</DependentUpon>
    </Compile>
    <Compile Include="Language\IRaise.cs" />
    <Compile Include="Language\IRaise.Generated.cs">
      <AutoGen>True</AutoGen>
      <DesignTime>True</DesignTime>
      <DependentUpon>IRaise.tt</DependentUpon>
    </Compile>
    <Compile Include="Language\IReturns.cs" />
    <Compile Include="Language\IReturns.Generated.cs">
      <AutoGen>True</AutoGen>
      <DesignTime>True</DesignTime>
      <DependentUpon>IReturns.tt</DependentUpon>
    </Compile>
    <Compile Include="Proxy\ProxyGenerationHelpers.cs" />
    <Compile Include="ReturnsExtensions.cs" />
    <Compile Include="Language\ISetupSequentialResult.cs" />
    <Compile Include="Language\ISetupConditionResult.cs" />
    <Compile Include="Linq\FluentMockVisitor.cs" />
    <Compile Include="Linq\Mock.cs" />
    <Compile Include="Linq\MockRepository.cs" />
    <Compile Include="Linq\MockSetupsBuilder.cs" />
    <Compile Include="Matchers\ExpressionComparer.cs" />
    <Compile Include="Matchers\ExpressionMatcher.cs" />
    <Compile Include="MatchExpression.cs" />
    <Compile Include="EmptyDefaultValueProvider.cs" />
    <Compile Include="ExpressionStringBuilder.cs" />
    <Compile Include="MethodCall.Generated.cs">
      <AutoGen>True</AutoGen>
      <DesignTime>True</DesignTime>
      <DependentUpon>MethodCall.tt</DependentUpon>
    </Compile>
    <Compile Include="MethodCallReturn.Generated.cs">
      <AutoGen>True</AutoGen>
      <DesignTime>True</DesignTime>
      <DependentUpon>MethodCallReturn.tt</DependentUpon>
    </Compile>
    <Compile Include="Microsoft\Delegates.cs">
      <AutoGen>True</AutoGen>
      <DesignTime>True</DesignTime>
      <DependentUpon>Delegates.tt</DependentUpon>
    </Compile>
    <Compile Include="Microsoft\ExpressionVisitor.cs" />
    <Compile Include="MockExtensions.cs" />
    <Compile Include="MockSequence.cs" />
    <Compile Include="Obsolete\IOccurrence.cs" />
    <Compile Include="MatcherAttribute.cs" />
    <Compile Include="Obsolete\Mock.Generic.Legacy.cs" />
    <Compile Include="Obsolete\Mock.Legacy.cs" />
    <Compile Include="Obsolete\ObsoleteMockExtensions.cs" />
    <Compile Include="Obsolete\MockFactory.cs" />
    <Compile Include="SequenceExtensions.cs" />
    <Compile Include="SerializableTypesValueProvider.cs" />
    <Compile Include="SetupKind.cs" />
    <Compile Include="Language\Flow\IReturnsResult.cs" />
    <Compile Include="ExpressionExtensions.cs" />
    <Compile Include="Extensions.cs" />
    <Compile Include="Evaluator.cs" />
    <Compile Include="Guard.cs" />
    <Compile Include="Language\IReturnsGetter.cs" />
    <Compile Include="Language\ICallbackGetter.cs" />
    <Compile Include="Language\Flow\IThrowsResult.cs" />
    <Compile Include="Language\Flow\IReturnsThrows.cs" />
    <Compile Include="Language\Flow\ICallbackResult.cs" />
    <Compile Include="IMatcher.cs" />
    <Compile Include="IMocked.cs" />
    <Compile Include="Interceptor.cs" />
    <Compile Include="IProxyCall.cs" />
    <Compile Include="Language\Flow\ISetup.cs" />
    <Compile Include="Language\ICallbackSetter.cs" />
    <Compile Include="It.cs" />
    <Compile Include="Language\IThrows.cs" />
    <Compile Include="Language\IVerifies.cs" />
    <Compile Include="AdvancedMatcherAttribute.cs" />
    <Compile Include="MatcherFactory.cs" />
    <Compile Include="Matchers\ConstantMatcher.cs" />
    <Compile Include="Matchers\MatcherAttributeMatcher.cs" />
    <Compile Include="Matchers\LazyEvalMatcher.cs" />
    <Compile Include="Matchers\PredicateMatcher.cs" />
    <Compile Include="MethodCall.cs" />
    <Compile Include="MethodCallReturn.cs" />
    <Compile Include="Mock.cs" />
    <Compile Include="MockBehavior.cs" />
    <Compile Include="MockException.cs" />
    <Compile Include="MockRepository.cs" />
    <Compile Include="Properties\Resources.Designer.cs">
      <AutoGen>True</AutoGen>
      <DesignTime>True</DesignTime>
      <DependentUpon>Resources.resx</DependentUpon>
    </Compile>
    <Compile Include="Protected\IProtectedMock.cs" />
    <Compile Include="Protected\ItExpr.cs" />
    <Compile Include="Protected\ProtectedExtension.cs" />
    <Compile Include="Protected\ProtectedMock.cs" />
    <Compile Include="Properties\AssemblyInfo.cs" />
    <Compile Include="Range.cs" />
  </ItemGroup>
  <ItemGroup>
    <EmbeddedResource Include="Properties\Resources.resx">
      <Generator>ResXFileCodeGenerator</Generator>
      <SubType>Designer</SubType>
      <LastGenOutput>Resources.Designer.cs</LastGenOutput>
    </EmbeddedResource>
  </ItemGroup>
  <ItemGroup>
    <None Include="..\Moq.snk">
      <Link>Moq.snk</Link>
    </None>
    <None Include="IDefaultValueProvider.xdoc">
      <DependentUpon>IDefaultValueProvider.cs</DependentUpon>
    </None>
    <None Include="It.xdoc">
      <DependentUpon>It.cs</DependentUpon>
    </None>
    <None Include="Language\ICallback.tt">
      <Generator>TextTemplatingFileGenerator</Generator>
      <LastGenOutput>ICallback.Generated.cs</LastGenOutput>
    </None>
    <None Include="Language\IRaise.tt">
      <Generator>TextTemplatingFileGenerator</Generator>
      <LastGenOutput>IRaise.Generated.cs</LastGenOutput>
    </None>
    <None Include="Language\IReturns.tt">
      <Generator>TextTemplatingFileGenerator</Generator>
      <LastGenOutput>IReturns.Generated.cs</LastGenOutput>
    </None>
    <None Include="Match.xdoc">
      <DependentUpon>Match.cs</DependentUpon>
    </None>
    <None Include="MethodCallReturn.tt">
      <Generator>TextTemplatingFileGenerator</Generator>
      <LastGenOutput>MethodCallReturn.Generated.cs</LastGenOutput>
    </None>
    <None Include="Microsoft\Delegates.tt">
      <Generator>TextTemplatingFileGenerator</Generator>
      <LastGenOutput>Delegates.cs</LastGenOutput>
    </None>
    <None Include="Mock.Generic.xdoc">
      <DependentUpon>Mock.Generic.cs</DependentUpon>
      <SubType>Designer</SubType>
    </None>
    <None Include="Mock.xdoc">
      <DependentUpon>Mock.cs</DependentUpon>
    </None>
    <Compile Include="AsInterface.cs" />
    <Compile Include="DefaultValue.cs" />
    <Compile Include="GlobalSuppressions.cs" />
    <Compile Include="IDefaultValueProvider.cs" />
    <Compile Include="Linq\MockQuery.cs" />
    <Compile Include="Match.cs" />
    <Compile Include="Matchers\Matcher.cs" />
    <Compile Include="Matchers\ParamArrayMatcher.cs" />
    <Compile Include="Matchers\RefMatcher.cs" />
    <Compile Include="MemberInfoExtensions.cs" />
    <Compile Include="Mock.Generic.cs" />
    <Compile Include="FluentMockContext.cs" />
    <Compile Include="MockDefaultValueProvider.cs" />
    <Compile Include="Linq\Mocks.cs" />
    <Compile Include="PexProtector.cs" />
    <Compile Include="Proxy\ICallContext.cs" />
    <Compile Include="Proxy\CastleProxyFactory.cs" />
    <Compile Include="Proxy\ICallInterceptor.cs" />
    <Compile Include="Proxy\IProxyFactory.cs" />
    <Compile Include="SetterMethodCall.cs" />
    <Compile Include="SetupSequentialContext.cs" />
    <Compile Include="Times.cs" />
    <None Include="Includes\GenericTypeParameters.tt" />
    <None Include="MethodCall.tt">
      <Generator>TextTemplatingFileGenerator</Generator>
      <LastGenOutput>MethodCall.Generated.cs</LastGenOutput>
    </None>
    <None Include="project.json" />
    <None Include="Times.xdoc">
      <DependentUpon>Times.cs</DependentUpon>
    </None>
  </ItemGroup>
  <Import Project="$(MSBuildToolsPath)\Microsoft.CSharp.targets" />
  <Target Name="CleanAnalysisLogs" AfterTargets="Build">
    <Delete Files="$(OutDir)Moq.dll.CodeAnalysisLog.xml" ContinueOnError="true" />
    <Delete Files="$(OutDir)Moq.dll.lastcodeanalysissucceeded" ContinueOnError="true" />
  </Target>
=======
	<PropertyGroup>
		<Configuration Condition=" '$(Configuration)' == '' ">Debug</Configuration>
		<Platform Condition=" '$(Platform)' == '' ">AnyCPU</Platform>
		<ProductVersion>9.0.30729</ProductVersion>
		<SchemaVersion>2.0</SchemaVersion>
		<ProjectGuid>{1C91AC30-5977-4BE5-BA67-8EB186C03514}</ProjectGuid>
		<OutputType>Library</OutputType>
		<AppDesignerFolder>Properties</AppDesignerFolder>
		<RootNamespace>Moq</RootNamespace>
		<AssemblyName>Moq</AssemblyName>
		<TargetFrameworkVersion Condition=" '$(TargetFrameworkVersion)' == '' ">v4.5</TargetFrameworkVersion>
		<FileAlignment>512</FileAlignment>
		<SignAssembly>true</SignAssembly>
		<AssemblyOriginatorKeyFile>..\Moq.snk</AssemblyOriginatorKeyFile>
	</PropertyGroup>
	<PropertyGroup>
		<GitIgnoreTagVersion>true</GitIgnoreTagVersion>
		<GitIgnoreBranchVersion>true</GitIgnoreBranchVersion>
		<OutputPath>bin\$(Configuration)\</OutputPath>
		<DebugSymbols>true</DebugSymbols>
		<DebugType>full</DebugType>
		<ErrorReport>prompt</ErrorReport>
		<WarningLevel>4</WarningLevel>
		<DocumentationFile>bin\$(Configuration)\$(AssemblyName).xml</DocumentationFile>
		<TreatWarningsAsErrors>true</TreatWarningsAsErrors>
		<CodeAnalysisRuleSet>AllRules.ruleset</CodeAnalysisRuleSet>
		<NoWarn>0419</NoWarn>
		<Optimize>false</Optimize>
	</PropertyGroup>
	<PropertyGroup Condition=" '$(Configuration)|$(Platform)' == 'Debug|AnyCPU' ">
		<DefineConstants>$(DefineConstants);TRACE;DEBUG;DESKTOP;FEATURE_CAS;FEATURE_CODEDOM;FEATURE_COM;FEATURE_SERIALIZATION</DefineConstants>
	</PropertyGroup>
	<PropertyGroup Condition=" '$(Configuration)|$(Platform)' == 'Release|AnyCPU' ">
		<DefineConstants>$(DefineConstants);TRACE;CODE_ANALYSIS;FEATURE_CAS;FEATURE_CODEDOM;FEATURE_COM;FEATURE_SERIALIZATION</DefineConstants>
		<RunCodeAnalysis>true</RunCodeAnalysis>
	</PropertyGroup>
	<ItemGroup>
		<Reference Include="System" />
		<Reference Include="System.Core" />
		<Reference Include="System.Xml" />
	</ItemGroup>
	<ItemGroup>
		<Compile Include="Capture.cs" />
		<Compile Include="CaptureMatch.cs" />
		<Compile Include="ConditionalContext.cs" />
		<Compile Include="IInterceptStrategy.cs" />
		<Compile Include="IMock.cs" />
		<Compile Include="InterceptorStrategies.cs" />
		<Compile Include="Language\ICallback.cs" />
		<Compile Include="Language\ICallback.Generated.cs">
			<AutoGen>True</AutoGen>
			<DesignTime>True</DesignTime>
			<DependentUpon>ICallback.tt</DependentUpon>
		</Compile>
		<Compile Include="Language\IRaise.cs" />
		<Compile Include="Language\IRaise.Generated.cs">
			<AutoGen>True</AutoGen>
			<DesignTime>True</DesignTime>
			<DependentUpon>IRaise.tt</DependentUpon>
		</Compile>
		<Compile Include="Language\IReturns.cs" />
		<Compile Include="Language\IReturns.Generated.cs">
			<AutoGen>True</AutoGen>
			<DesignTime>True</DesignTime>
			<DependentUpon>IReturns.tt</DependentUpon>
		</Compile>
		<Compile Include="Proxy\ProxyGenerationHelpers.cs" />
		<Compile Include="ReturnsExtensions.cs" />
		<Compile Include="Language\ISetupSequentialResult.cs" />
		<Compile Include="Language\ISetupConditionResult.cs" />
		<Compile Include="Linq\FluentMockVisitor.cs" />
		<Compile Include="Linq\Mock.cs" />
		<Compile Include="Linq\MockRepository.cs" />
		<Compile Include="Linq\MockSetupsBuilder.cs" />
		<Compile Include="Matchers\ExpressionComparer.cs" />
		<Compile Include="Matchers\ExpressionMatcher.cs" />
		<Compile Include="MatchExpression.cs" />
		<Compile Include="EmptyDefaultValueProvider.cs" />
		<Compile Include="ExpressionStringBuilder.cs" />
		<Compile Include="MethodCall.Generated.cs">
			<AutoGen>True</AutoGen>
			<DesignTime>True</DesignTime>
			<DependentUpon>MethodCall.tt</DependentUpon>
		</Compile>
		<Compile Include="MethodCallReturn.Generated.cs">
			<AutoGen>True</AutoGen>
			<DesignTime>True</DesignTime>
			<DependentUpon>MethodCallReturn.tt</DependentUpon>
		</Compile>
		<Compile Include="MockExtensions.cs" />
		<Compile Include="MockSequence.cs" />
		<Compile Include="Obsolete\IOccurrence.cs" />
		<Compile Include="MatcherAttribute.cs" />
		<Compile Include="Obsolete\Mock.Generic.Legacy.cs" />
		<Compile Include="Obsolete\Mock.Legacy.cs" />
		<Compile Include="Obsolete\ObsoleteMockExtensions.cs" />
		<Compile Include="Obsolete\MockFactory.cs" />
		<Compile Include="ReturnsExtensions.Generated.cs">
			<AutoGen>True</AutoGen>
			<DesignTime>True</DesignTime>
			<DependentUpon>ReturnsExtensions.tt</DependentUpon>
		</Compile>
		<Compile Include="SequenceExtensions.cs" />
		<Compile Include="SerializableTypesValueProvider.cs" />
		<Compile Include="SetupKind.cs" />
		<Compile Include="Language\Flow\IReturnsResult.cs" />
		<Compile Include="ExpressionExtensions.cs" />
		<Compile Include="Extensions.cs" />
		<Compile Include="Evaluator.cs" />
		<Compile Include="Guard.cs" />
		<Compile Include="Language\IReturnsGetter.cs" />
		<Compile Include="Language\ICallbackGetter.cs" />
		<Compile Include="Language\Flow\IThrowsResult.cs" />
		<Compile Include="Language\Flow\IReturnsThrows.cs" />
		<Compile Include="Language\Flow\ICallbackResult.cs" />
		<Compile Include="IMatcher.cs" />
		<Compile Include="IMocked.cs" />
		<Compile Include="Interceptor.cs" />
		<Compile Include="IProxyCall.cs" />
		<Compile Include="Language\Flow\ISetup.cs" />
		<Compile Include="Language\ICallbackSetter.cs" />
		<Compile Include="It.cs" />
		<Compile Include="Language\IThrows.cs" />
		<Compile Include="Language\IVerifies.cs" />
		<Compile Include="AdvancedMatcherAttribute.cs" />
		<Compile Include="MatcherFactory.cs" />
		<Compile Include="Matchers\ConstantMatcher.cs" />
		<Compile Include="Matchers\MatcherAttributeMatcher.cs" />
		<Compile Include="Matchers\LazyEvalMatcher.cs" />
		<Compile Include="Matchers\PredicateMatcher.cs" />
		<Compile Include="MethodCall.cs" />
		<Compile Include="MethodCallReturn.cs" />
		<Compile Include="Mock.cs" />
		<Compile Include="MockBehavior.cs" />
		<Compile Include="MockException.cs" />
		<Compile Include="MockRepository.cs" />
		<Compile Include="Properties\Resources.Designer.cs">
			<AutoGen>True</AutoGen>
			<DesignTime>True</DesignTime>
			<DependentUpon>Resources.resx</DependentUpon>
		</Compile>
		<Compile Include="Protected\IProtectedMock.cs" />
		<Compile Include="Protected\ItExpr.cs" />
		<Compile Include="Protected\ProtectedExtension.cs" />
		<Compile Include="Protected\ProtectedMock.cs" />
		<Compile Include="Properties\AssemblyInfo.cs" />
		<Compile Include="Range.cs" />
	</ItemGroup>
	<ItemGroup>
		<EmbeddedResource Include="Properties\Resources.resx">
			<Generator>ResXFileCodeGenerator</Generator>
			<SubType>Designer</SubType>
			<LastGenOutput>Resources.Designer.cs</LastGenOutput>
		</EmbeddedResource>
	</ItemGroup>
	<ItemGroup>
		<None Include="..\Moq.snk">
			<Link>Moq.snk</Link>
		</None>
		<None Include="IDefaultValueProvider.xdoc">
			<DependentUpon>IDefaultValueProvider.cs</DependentUpon>
		</None>
		<None Include="It.xdoc">
			<DependentUpon>It.cs</DependentUpon>
		</None>
		<None Include="Language\ICallback.tt">
			<Generator>TextTemplatingFileGenerator</Generator>
			<LastGenOutput>ICallback.Generated.cs</LastGenOutput>
		</None>
		<None Include="Language\IRaise.tt">
			<Generator>TextTemplatingFileGenerator</Generator>
			<LastGenOutput>IRaise.Generated.cs</LastGenOutput>
		</None>
		<None Include="Language\IReturns.tt">
			<Generator>TextTemplatingFileGenerator</Generator>
			<LastGenOutput>IReturns.Generated.cs</LastGenOutput>
		</None>
		<None Include="Match.xdoc">
			<DependentUpon>Match.cs</DependentUpon>
		</None>
		<None Include="MethodCallReturn.tt">
			<Generator>TextTemplatingFileGenerator</Generator>
			<LastGenOutput>MethodCallReturn.Generated.cs</LastGenOutput>
		</None>
		<None Include="Mock.Generic.xdoc">
			<DependentUpon>Mock.Generic.cs</DependentUpon>
			<SubType>Designer</SubType>
		</None>
		<None Include="Mock.xdoc">
			<DependentUpon>Mock.cs</DependentUpon>
		</None>
		<Compile Include="AsInterface.cs" />
		<Compile Include="DefaultValue.cs" />
		<Compile Include="GlobalSuppressions.cs" />
		<Compile Include="IDefaultValueProvider.cs" />
		<Compile Include="Linq\MockQuery.cs" />
		<Compile Include="Match.cs" />
		<Compile Include="Matchers\Matcher.cs" />
		<Compile Include="Matchers\ParamArrayMatcher.cs" />
		<Compile Include="Matchers\RefMatcher.cs" />
		<Compile Include="MemberInfoExtensions.cs" />
		<Compile Include="Mock.Generic.cs" />
		<Compile Include="FluentMockContext.cs" />
		<Compile Include="MockDefaultValueProvider.cs" />
		<Compile Include="Linq\Mocks.cs" />
		<Compile Include="PexProtector.cs" />
		<Compile Include="Proxy\ICallContext.cs" />
		<Compile Include="Proxy\CastleProxyFactory.cs" />
		<Compile Include="Proxy\ICallInterceptor.cs" />
		<Compile Include="Proxy\IProxyFactory.cs" />
		<Compile Include="SetterMethodCall.cs" />
		<Compile Include="SetupSequentialContext.cs" />
		<Compile Include="Times.cs" />
		<None Include="Includes\GenericTypeParameters.tt" />
		<None Include="MethodCall.tt">
			<Generator>TextTemplatingFileGenerator</Generator>
			<LastGenOutput>MethodCall.Generated.cs</LastGenOutput>
		</None>
		<None Include="project.json" />
		<None Include="Times.xdoc">
			<DependentUpon>Times.cs</DependentUpon>
		</None>
	</ItemGroup>
	<ItemGroup>
		<None Include="ReturnsExtensions.tt">
			<Generator>TextTemplatingFileGenerator</Generator>
			<LastGenOutput>ReturnsExtensions.Generated.cs</LastGenOutput>
		</None>
	</ItemGroup>
	<ItemGroup>
		<Service Include="{508349B6-6B84-4DF5-91F0-309BEEBAD82D}" />
	</ItemGroup>
	<Import Project="$(MSBuildToolsPath)\Microsoft.CSharp.targets" />
	<Target Name="CleanAnalysisLogs" AfterTargets="Build">
		<Delete Files="$(OutDir)Moq.dll.CodeAnalysisLog.xml" ContinueOnError="true" />
		<Delete Files="$(OutDir)Moq.dll.lastcodeanalysissucceeded" ContinueOnError="true" />
	</Target>
>>>>>>> acd11656
</Project><|MERGE_RESOLUTION|>--- conflicted
+++ resolved
@@ -1,240 +1,5 @@
 ﻿<?xml version="1.0" encoding="utf-8"?>
 <Project ToolsVersion="12.0" DefaultTargets="Build" xmlns="http://schemas.microsoft.com/developer/msbuild/2003">
-<<<<<<< HEAD
-  <PropertyGroup>
-    <Configuration Condition=" '$(Configuration)' == '' ">Debug</Configuration>
-    <Platform Condition=" '$(Platform)' == '' ">AnyCPU</Platform>
-    <ProductVersion>9.0.30729</ProductVersion>
-    <SchemaVersion>2.0</SchemaVersion>
-    <ProjectGuid>{1C91AC30-5977-4BE5-BA67-8EB186C03514}</ProjectGuid>
-    <OutputType>Library</OutputType>
-    <AppDesignerFolder>Properties</AppDesignerFolder>
-    <RootNamespace>Moq</RootNamespace>
-    <AssemblyName>Moq</AssemblyName>
-    <TargetFrameworkVersion Condition=" '$(TargetFrameworkVersion)' == '' ">v4.5</TargetFrameworkVersion>
-    <FileAlignment>512</FileAlignment>
-    <SignAssembly>true</SignAssembly>
-    <AssemblyOriginatorKeyFile>..\Moq.snk</AssemblyOriginatorKeyFile>
-  </PropertyGroup>
-  <PropertyGroup>
-    <GitIgnoreTagVersion>true</GitIgnoreTagVersion>
-    <GitIgnoreBranchVersion>true</GitIgnoreBranchVersion>
-    <OutputPath>bin\$(Configuration)\</OutputPath>
-    <DebugSymbols>true</DebugSymbols>
-    <DebugType>full</DebugType>
-    <ErrorReport>prompt</ErrorReport>
-    <WarningLevel>4</WarningLevel>
-    <DocumentationFile>bin\$(Configuration)\$(AssemblyName).xml</DocumentationFile>
-    <TreatWarningsAsErrors>true</TreatWarningsAsErrors>
-    <CodeAnalysisRuleSet>AllRules.ruleset</CodeAnalysisRuleSet>
-    <NoWarn>0419</NoWarn>
-    <Optimize>false</Optimize>
-  </PropertyGroup>
-  <PropertyGroup Condition=" '$(Configuration)|$(Platform)' == 'Debug|AnyCPU' ">
-    <DefineConstants>$(DefineConstants);TRACE;DEBUG;DESKTOP</DefineConstants>
-  </PropertyGroup>
-  <PropertyGroup Condition=" '$(Configuration)|$(Platform)' == 'Release|AnyCPU' ">
-    <DefineConstants>$(DefineConstants);TRACE;CODE_ANALYSIS</DefineConstants>
-    <RunCodeAnalysis>true</RunCodeAnalysis>
-  </PropertyGroup>
-  <ItemGroup>
-    <Reference Include="System" />
-    <Reference Include="System.Core" />
-    <Reference Include="System.Xml" />
-  </ItemGroup>
-  <ItemGroup>
-    <Compile Include="Capture.cs" />
-    <Compile Include="CaptureMatch.cs" />
-    <Compile Include="ConditionalContext.cs" />
-    <Compile Include="IInterceptStrategy.cs" />
-    <Compile Include="IMock.cs" />
-    <Compile Include="InterceptorStrategies.cs" />
-    <Compile Include="Language\ICallback.cs" />
-    <Compile Include="Language\ICallback.Generated.cs">
-      <AutoGen>True</AutoGen>
-      <DesignTime>True</DesignTime>
-      <DependentUpon>ICallback.tt</DependentUpon>
-    </Compile>
-    <Compile Include="Language\IRaise.cs" />
-    <Compile Include="Language\IRaise.Generated.cs">
-      <AutoGen>True</AutoGen>
-      <DesignTime>True</DesignTime>
-      <DependentUpon>IRaise.tt</DependentUpon>
-    </Compile>
-    <Compile Include="Language\IReturns.cs" />
-    <Compile Include="Language\IReturns.Generated.cs">
-      <AutoGen>True</AutoGen>
-      <DesignTime>True</DesignTime>
-      <DependentUpon>IReturns.tt</DependentUpon>
-    </Compile>
-    <Compile Include="Proxy\ProxyGenerationHelpers.cs" />
-    <Compile Include="ReturnsExtensions.cs" />
-    <Compile Include="Language\ISetupSequentialResult.cs" />
-    <Compile Include="Language\ISetupConditionResult.cs" />
-    <Compile Include="Linq\FluentMockVisitor.cs" />
-    <Compile Include="Linq\Mock.cs" />
-    <Compile Include="Linq\MockRepository.cs" />
-    <Compile Include="Linq\MockSetupsBuilder.cs" />
-    <Compile Include="Matchers\ExpressionComparer.cs" />
-    <Compile Include="Matchers\ExpressionMatcher.cs" />
-    <Compile Include="MatchExpression.cs" />
-    <Compile Include="EmptyDefaultValueProvider.cs" />
-    <Compile Include="ExpressionStringBuilder.cs" />
-    <Compile Include="MethodCall.Generated.cs">
-      <AutoGen>True</AutoGen>
-      <DesignTime>True</DesignTime>
-      <DependentUpon>MethodCall.tt</DependentUpon>
-    </Compile>
-    <Compile Include="MethodCallReturn.Generated.cs">
-      <AutoGen>True</AutoGen>
-      <DesignTime>True</DesignTime>
-      <DependentUpon>MethodCallReturn.tt</DependentUpon>
-    </Compile>
-    <Compile Include="Microsoft\Delegates.cs">
-      <AutoGen>True</AutoGen>
-      <DesignTime>True</DesignTime>
-      <DependentUpon>Delegates.tt</DependentUpon>
-    </Compile>
-    <Compile Include="Microsoft\ExpressionVisitor.cs" />
-    <Compile Include="MockExtensions.cs" />
-    <Compile Include="MockSequence.cs" />
-    <Compile Include="Obsolete\IOccurrence.cs" />
-    <Compile Include="MatcherAttribute.cs" />
-    <Compile Include="Obsolete\Mock.Generic.Legacy.cs" />
-    <Compile Include="Obsolete\Mock.Legacy.cs" />
-    <Compile Include="Obsolete\ObsoleteMockExtensions.cs" />
-    <Compile Include="Obsolete\MockFactory.cs" />
-    <Compile Include="SequenceExtensions.cs" />
-    <Compile Include="SerializableTypesValueProvider.cs" />
-    <Compile Include="SetupKind.cs" />
-    <Compile Include="Language\Flow\IReturnsResult.cs" />
-    <Compile Include="ExpressionExtensions.cs" />
-    <Compile Include="Extensions.cs" />
-    <Compile Include="Evaluator.cs" />
-    <Compile Include="Guard.cs" />
-    <Compile Include="Language\IReturnsGetter.cs" />
-    <Compile Include="Language\ICallbackGetter.cs" />
-    <Compile Include="Language\Flow\IThrowsResult.cs" />
-    <Compile Include="Language\Flow\IReturnsThrows.cs" />
-    <Compile Include="Language\Flow\ICallbackResult.cs" />
-    <Compile Include="IMatcher.cs" />
-    <Compile Include="IMocked.cs" />
-    <Compile Include="Interceptor.cs" />
-    <Compile Include="IProxyCall.cs" />
-    <Compile Include="Language\Flow\ISetup.cs" />
-    <Compile Include="Language\ICallbackSetter.cs" />
-    <Compile Include="It.cs" />
-    <Compile Include="Language\IThrows.cs" />
-    <Compile Include="Language\IVerifies.cs" />
-    <Compile Include="AdvancedMatcherAttribute.cs" />
-    <Compile Include="MatcherFactory.cs" />
-    <Compile Include="Matchers\ConstantMatcher.cs" />
-    <Compile Include="Matchers\MatcherAttributeMatcher.cs" />
-    <Compile Include="Matchers\LazyEvalMatcher.cs" />
-    <Compile Include="Matchers\PredicateMatcher.cs" />
-    <Compile Include="MethodCall.cs" />
-    <Compile Include="MethodCallReturn.cs" />
-    <Compile Include="Mock.cs" />
-    <Compile Include="MockBehavior.cs" />
-    <Compile Include="MockException.cs" />
-    <Compile Include="MockRepository.cs" />
-    <Compile Include="Properties\Resources.Designer.cs">
-      <AutoGen>True</AutoGen>
-      <DesignTime>True</DesignTime>
-      <DependentUpon>Resources.resx</DependentUpon>
-    </Compile>
-    <Compile Include="Protected\IProtectedMock.cs" />
-    <Compile Include="Protected\ItExpr.cs" />
-    <Compile Include="Protected\ProtectedExtension.cs" />
-    <Compile Include="Protected\ProtectedMock.cs" />
-    <Compile Include="Properties\AssemblyInfo.cs" />
-    <Compile Include="Range.cs" />
-  </ItemGroup>
-  <ItemGroup>
-    <EmbeddedResource Include="Properties\Resources.resx">
-      <Generator>ResXFileCodeGenerator</Generator>
-      <SubType>Designer</SubType>
-      <LastGenOutput>Resources.Designer.cs</LastGenOutput>
-    </EmbeddedResource>
-  </ItemGroup>
-  <ItemGroup>
-    <None Include="..\Moq.snk">
-      <Link>Moq.snk</Link>
-    </None>
-    <None Include="IDefaultValueProvider.xdoc">
-      <DependentUpon>IDefaultValueProvider.cs</DependentUpon>
-    </None>
-    <None Include="It.xdoc">
-      <DependentUpon>It.cs</DependentUpon>
-    </None>
-    <None Include="Language\ICallback.tt">
-      <Generator>TextTemplatingFileGenerator</Generator>
-      <LastGenOutput>ICallback.Generated.cs</LastGenOutput>
-    </None>
-    <None Include="Language\IRaise.tt">
-      <Generator>TextTemplatingFileGenerator</Generator>
-      <LastGenOutput>IRaise.Generated.cs</LastGenOutput>
-    </None>
-    <None Include="Language\IReturns.tt">
-      <Generator>TextTemplatingFileGenerator</Generator>
-      <LastGenOutput>IReturns.Generated.cs</LastGenOutput>
-    </None>
-    <None Include="Match.xdoc">
-      <DependentUpon>Match.cs</DependentUpon>
-    </None>
-    <None Include="MethodCallReturn.tt">
-      <Generator>TextTemplatingFileGenerator</Generator>
-      <LastGenOutput>MethodCallReturn.Generated.cs</LastGenOutput>
-    </None>
-    <None Include="Microsoft\Delegates.tt">
-      <Generator>TextTemplatingFileGenerator</Generator>
-      <LastGenOutput>Delegates.cs</LastGenOutput>
-    </None>
-    <None Include="Mock.Generic.xdoc">
-      <DependentUpon>Mock.Generic.cs</DependentUpon>
-      <SubType>Designer</SubType>
-    </None>
-    <None Include="Mock.xdoc">
-      <DependentUpon>Mock.cs</DependentUpon>
-    </None>
-    <Compile Include="AsInterface.cs" />
-    <Compile Include="DefaultValue.cs" />
-    <Compile Include="GlobalSuppressions.cs" />
-    <Compile Include="IDefaultValueProvider.cs" />
-    <Compile Include="Linq\MockQuery.cs" />
-    <Compile Include="Match.cs" />
-    <Compile Include="Matchers\Matcher.cs" />
-    <Compile Include="Matchers\ParamArrayMatcher.cs" />
-    <Compile Include="Matchers\RefMatcher.cs" />
-    <Compile Include="MemberInfoExtensions.cs" />
-    <Compile Include="Mock.Generic.cs" />
-    <Compile Include="FluentMockContext.cs" />
-    <Compile Include="MockDefaultValueProvider.cs" />
-    <Compile Include="Linq\Mocks.cs" />
-    <Compile Include="PexProtector.cs" />
-    <Compile Include="Proxy\ICallContext.cs" />
-    <Compile Include="Proxy\CastleProxyFactory.cs" />
-    <Compile Include="Proxy\ICallInterceptor.cs" />
-    <Compile Include="Proxy\IProxyFactory.cs" />
-    <Compile Include="SetterMethodCall.cs" />
-    <Compile Include="SetupSequentialContext.cs" />
-    <Compile Include="Times.cs" />
-    <None Include="Includes\GenericTypeParameters.tt" />
-    <None Include="MethodCall.tt">
-      <Generator>TextTemplatingFileGenerator</Generator>
-      <LastGenOutput>MethodCall.Generated.cs</LastGenOutput>
-    </None>
-    <None Include="project.json" />
-    <None Include="Times.xdoc">
-      <DependentUpon>Times.cs</DependentUpon>
-    </None>
-  </ItemGroup>
-  <Import Project="$(MSBuildToolsPath)\Microsoft.CSharp.targets" />
-  <Target Name="CleanAnalysisLogs" AfterTargets="Build">
-    <Delete Files="$(OutDir)Moq.dll.CodeAnalysisLog.xml" ContinueOnError="true" />
-    <Delete Files="$(OutDir)Moq.dll.lastcodeanalysissucceeded" ContinueOnError="true" />
-  </Target>
-=======
 	<PropertyGroup>
 		<Configuration Condition=" '$(Configuration)' == '' ">Debug</Configuration>
 		<Platform Condition=" '$(Platform)' == '' ">AnyCPU</Platform>
@@ -472,5 +237,4 @@
 		<Delete Files="$(OutDir)Moq.dll.CodeAnalysisLog.xml" ContinueOnError="true" />
 		<Delete Files="$(OutDir)Moq.dll.lastcodeanalysissucceeded" ContinueOnError="true" />
 	</Target>
->>>>>>> acd11656
 </Project>