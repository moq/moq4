--- conflicted
+++ resolved
@@ -54,7 +54,6 @@
 						: System.Runtime.Serialization.Formatters.Soap.SoapFormatter
 						: and then encoded with base64 encoding.
 
-<<<<<<< HEAD
 		mimetype: application/x-microsoft.net.object.bytearray.base64
 		value   : The object must be serialized into a byte array 
 						: using a System.ComponentModel.TypeConverter
@@ -121,84 +120,11 @@
 	<data name="FieldsNotSupported" xml:space="preserve">
 		<value>Expression {0} involves a field access, which is not supported. Use properties instead.</value>
 	</data>
-	<data name="InvalidMockClass" xml:space="preserve">
-		<value>Type to mock must be an interface or an abstract or non-sealed class. </value>
+  <data name="TypeNotMockable" xml:space="preserve">
+    <value>Type to mock must be an interface, a delegate, or a non-sealed, non-static class.</value>
 	</data>
 	<data name="MockExceptionMessage" xml:space="preserve">
 		<value>{0} invocation failed with mock behavior {1}.
-=======
-    mimetype: application/x-microsoft.net.object.bytearray.base64
-    value   : The object must be serialized into a byte array 
-            : using a System.ComponentModel.TypeConverter
-            : and then encoded with base64 encoding.
-    -->
-  <xsd:schema id="root" xmlns="" xmlns:xsd="http://www.w3.org/2001/XMLSchema" xmlns:msdata="urn:schemas-microsoft-com:xml-msdata">
-    <xsd:import namespace="http://www.w3.org/XML/1998/namespace" />
-    <xsd:element name="root" msdata:IsDataSet="true">
-      <xsd:complexType>
-        <xsd:choice maxOccurs="unbounded">
-          <xsd:element name="metadata">
-            <xsd:complexType>
-              <xsd:sequence>
-                <xsd:element name="value" type="xsd:string" minOccurs="0" />
-              </xsd:sequence>
-              <xsd:attribute name="name" use="required" type="xsd:string" />
-              <xsd:attribute name="type" type="xsd:string" />
-              <xsd:attribute name="mimetype" type="xsd:string" />
-              <xsd:attribute ref="xml:space" />
-            </xsd:complexType>
-          </xsd:element>
-          <xsd:element name="assembly">
-            <xsd:complexType>
-              <xsd:attribute name="alias" type="xsd:string" />
-              <xsd:attribute name="name" type="xsd:string" />
-            </xsd:complexType>
-          </xsd:element>
-          <xsd:element name="data">
-            <xsd:complexType>
-              <xsd:sequence>
-                <xsd:element name="value" type="xsd:string" minOccurs="0" msdata:Ordinal="1" />
-                <xsd:element name="comment" type="xsd:string" minOccurs="0" msdata:Ordinal="2" />
-              </xsd:sequence>
-              <xsd:attribute name="name" type="xsd:string" use="required" msdata:Ordinal="1" />
-              <xsd:attribute name="type" type="xsd:string" msdata:Ordinal="3" />
-              <xsd:attribute name="mimetype" type="xsd:string" msdata:Ordinal="4" />
-              <xsd:attribute ref="xml:space" />
-            </xsd:complexType>
-          </xsd:element>
-          <xsd:element name="resheader">
-            <xsd:complexType>
-              <xsd:sequence>
-                <xsd:element name="value" type="xsd:string" minOccurs="0" msdata:Ordinal="1" />
-              </xsd:sequence>
-              <xsd:attribute name="name" type="xsd:string" use="required" />
-            </xsd:complexType>
-          </xsd:element>
-        </xsd:choice>
-      </xsd:complexType>
-    </xsd:element>
-  </xsd:schema>
-  <resheader name="resmimetype">
-    <value>text/microsoft-resx</value>
-  </resheader>
-  <resheader name="version">
-    <value>2.0</value>
-  </resheader>
-  <resheader name="reader">
-    <value>System.Resources.ResXResourceReader, System.Windows.Forms, Version=4.0.0.0, Culture=neutral, PublicKeyToken=b77a5c561934e089</value>
-  </resheader>
-  <resheader name="writer">
-    <value>System.Resources.ResXResourceWriter, System.Windows.Forms, Version=4.0.0.0, Culture=neutral, PublicKeyToken=b77a5c561934e089</value>
-  </resheader>
-  <data name="FieldsNotSupported" xml:space="preserve">
-    <value>Expression {0} involves a field access, which is not supported. Use properties instead.</value>
-  </data>
-  <data name="TypeNotMockable" xml:space="preserve">
-    <value>Type to mock must be an interface, a delegate, or a non-sealed, non-static class.</value>
-  </data>
-  <data name="MockExceptionMessage" xml:space="preserve">
-    <value>{0} invocation failed with mock behavior {1}.
->>>>>>> 3868424b
 {2}</value>
 	</data>
 	<data name="UnsupportedExpression" xml:space="preserve">
