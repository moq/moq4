--- conflicted
+++ resolved
@@ -22,11 +22,6 @@
 		IReadOnlyList<object> Arguments { get; }
 
 		/// <summary>
-<<<<<<< HEAD
-		/// Gets the return value of the invocation.
-		/// </summary>
-		object ReturnValue { get; }
-=======
 		///   Gets the setup that matched this invocation (or <see langword="null"/> if there was no matching setup).
 		/// </summary>
 		ISetup MatchingSetup { get; }
@@ -35,6 +30,10 @@
 		///   Gets whether this invocation was successfully verified by any of the various <c>`Verify`</c> methods.
 		/// </summary>
 		bool IsVerified { get; }
->>>>>>> 7827365c
+
+		/// <summary>
+		/// Gets the return value of the invocation.
+		/// </summary>
+		object ReturnValue { get; }
 	}
 }